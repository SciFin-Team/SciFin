--- conflicted
+++ resolved
@@ -45,17 +45,7 @@
     numpy.array
       Covariance matrix.
     """
-<<<<<<< HEAD
-    
-    # Checks
-    if not isinstance(n_features, int):
-        raise TypeError("Argument n_features for matrix dimension must be integer.")
-    if not isinstance(n_obs, int):
-        raise TypeError("Argument n_obs for number of observations must be integer.")
-    
-=======
-
->>>>>>> 8c074b93
+
     # Generate random numbers
     w = np.random.normal(size=(n_features, n_obs))
     
@@ -206,13 +196,6 @@
       Marcos López de Prado (2020).
     """
     
-<<<<<<< HEAD
-    # Checks
-    if not isinstance(n_obs, int):
-        raise TypeError("n_obs must be integers.")
-    
-=======
->>>>>>> 8c074b93
     # Initialization
     n_features = cov.shape[0]
     
@@ -275,15 +258,6 @@
       Marcos López de Prado (2020).
     """
     
-<<<<<<< HEAD
-    # Checks
-    if not isinstance(n_features, int):
-        raise TypeError("Argument n_features for matrix dimension must be integer.")
-    if not isinstance(n_obs, int):
-        raise TypeError("Argument n_obs for number of observations must be integer.")
-    
-=======
->>>>>>> 8c074b93
     # Initializations
     rng = check_random_state(random_state)
     
@@ -332,17 +306,6 @@
       Marcos López de Prado (2020).
     """
     
-<<<<<<< HEAD
-    # Checks
-    if not isinstance(n_features, int):
-        raise TypeError("Argument n_features for matrix dimension must be integer.")
-    if not isinstance(n_blocks, int):
-        raise TypeError("Argument n_blocks for number of blocks must be integer.")
-    if not isinstance(min_block_size, int):
-        raise TypeError("Argument min_block_size for number of blocks must be integer.")
-    
-=======
->>>>>>> 8c074b93
     # Initializations
     rng = check_random_state(random_state)
     
@@ -508,15 +471,6 @@
       Function adapted from "Machine Learning for Asset Managers",
       Marcos López de Prado (2020).
     """
-<<<<<<< HEAD
-    
-    # Check
-    if (not isinstance(n_features, int)) or (not isinstance(n_obs, int)):
-        raise TypeError("n_features and n_obs must be integers.")
-    if not isinstance(n_pts, int):
-        raise TypeError("n_pts must be integer.")
-=======
->>>>>>> 8c074b93
         
     # Initializations
     ratio = n_obs / n_features
@@ -818,14 +772,9 @@
     # Checks
     if len(X) != len(Y):
         raise AssertionError("Vectors X and Y must have same length.")
-<<<<<<< HEAD
-    if not isinstance(bins, int):
-        raise TypeError("Value of bins must be integer.")
-=======
     if returns not in [None, "joint", "marginal_X", "marginal_Y", "mutual_info", "mutual_info_norm", \
       "joint_entropy", "conditional_entropy_X", "conditional_entropy_Y", "variation_info", "variation_info_norm"]:
         raise AssertionError("Argument 'returns' choice not correct.")
->>>>>>> 8c074b93
     
     # Initializations
     X = np.array(X)
