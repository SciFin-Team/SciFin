--- conflicted
+++ resolved
@@ -95,10 +95,6 @@
 
 # These models describe the evolution of time series.
 
-<<<<<<< HEAD
-
-def auto_regressive(start_date, end_date, frequency, start_values, cst, order, coeffs, sigma, tz=None, unit=None, name="", verbose=False):
-=======
 @typechecked
 def auto_regressive(start_date: Union[str, datetime.date],
                     end_date: Union[str, datetime.date],
@@ -113,7 +109,6 @@
                     name: str="",
                     verbose: bool=False
                     ) -> ts.TimeSeries:
->>>>>>> 8c074b93
     """
     Generates a time series from the Auto-Regressive (AR) model of arbitrary order P.
     
@@ -194,12 +189,7 @@
     # Compute theoretical expectation value
     if verbose:
         E = cst / (1 - sum(coeffs))
-<<<<<<< HEAD
-        print("Under stationarity assumption, the expected value for this AR("
-              + str(P) + ") model is: " + str(E) + "\n")
-=======
         print("Under stationarity assumption, the expected value for this AR({str(P)}) model is: {str(E)} \n")
->>>>>>> 8c074b93
     
     # Combine them into a time series
     df = pd.DataFrame(index=data_index, data=x)
@@ -365,9 +355,6 @@
     return rs
 
 
-<<<<<<< HEAD
-def moving_average(start_date, end_date, frequency, cst, order, coeffs, sigma, tz=None, unit=None, name="", verbose=False):
-=======
 @typechecked
 def moving_average(start_date: Union[str, datetime.date],
                    end_date: Union[str, datetime.date],
@@ -381,7 +368,6 @@
                    name: str="",
                    verbose: bool=False
                    ) -> ts.TimeSeries:
->>>>>>> 8c074b93
     """
     Generates a time series from the Moving Average (MA) model of arbitrary order Q.
     
@@ -420,11 +406,7 @@
       Name or nickname of the series.
     verbose : bool
       Verbose option.
-<<<<<<< HEAD
-      
-=======
-
->>>>>>> 8c074b93
+    
     Returns
     -------
     TimeSeries
@@ -470,15 +452,10 @@
         for q in range(Q):
             V += coeffs[q]**2
         V *= sigma**2
-<<<<<<< HEAD
-        print("The expected value for this MA(" + str(Q) + ") model is: " + str(cst))
-        print("The estimation of the variance for this MA(" + str(Q) + ") model is: " + str(V) + \
-              " , i.e. a standard deviation of: " + str(np.sqrt(V)) + "\n")
-=======
+
         print(f"The expected value for this MA({str(Q)}) model is: {str(cst)}")
         print(f"The estimation of the variance for this MA({str(Q)}) model is: {str(V)}" + \
               f" , i.e. a standard deviation of: {str(np.sqrt(V))} \n")
->>>>>>> 8c074b93
     
     # Combine them into a time series
     df = pd.DataFrame(index=data_index, data=x)
@@ -712,9 +689,6 @@
 
 # These models describe the volatility of a time series.
 
-<<<<<<< HEAD
-def arch(start_date, end_date, frequency, cst, order, coeffs, tz=None, unit=None, name="", verbose=False):
-=======
 @typechecked
 def arch(start_date: Union[str, datetime.date],
          end_date: Union[str, datetime.date],
@@ -727,7 +701,6 @@
          name: str="",
          verbose: bool=False
          ) -> ts.TimeSeries:
->>>>>>> 8c074b93
     """
     Function generating a volatility series from the
     Auto-Regressive Conditional Heteroscedastic (ARCH) model of order M.
@@ -819,19 +792,10 @@
     
     # Compute theoretical values
     if verbose:
-<<<<<<< HEAD
-        print("The expected value for this ARCH(" + str(M) \
-              + ") model is 0, like any other ARCH model, and the estimated value is : " \
-              + str(np.mean(a)))
-        V = cst / (1 - sum(coeffs))
-        print("The theoretical standard deviation value for this ARCH(" + str(M) \
-              + ") model is: " + str(V))
-=======
         print(f"The expected value for this ARCH({str(M)}) model is 0, like any other ARCH model," \
               + f" and the estimated value is: {str(np.mean(a))}")
         V = cst / (1 - sum(coeffs))
         print(f"The theoretical standard deviation value for this ARCH({str(M)}) model is: {str(V)}")
->>>>>>> 8c074b93
     
     # Combine them into a time series
     df = pd.DataFrame(index=data_index, data=a)
@@ -840,9 +804,6 @@
     return rs
 
 
-<<<<<<< HEAD
-def garch(start_date, end_date, frequency, cst, order_a, coeffs_a, order_sig, coeffs_sig, tz=None, unit=None, name="", verbose=False):
-=======
 @typechecked
 def garch(start_date: Union[str, datetime.date],
           end_date: Union[str, datetime.date],
@@ -857,7 +818,6 @@
           name: str="",
           verbose: bool=False
           ) -> ts.TimeSeries:
->>>>>>> 8c074b93
     """
     Function generating a volatility series from the
     Generalized ARCH (GARCH) model of order M.
@@ -961,12 +921,7 @@
     # Compute theoretical values
     if verbose:
         V = cst / (1 - sum(coeffs_a) - sum(coeffs_sig))
-<<<<<<< HEAD
-        print("The theoretical standard deviation for this GARCH(" + str(M) \
-              + "," + str(S) + ") model is: " + str(np.sqrt(V)))
-=======
         print(f"The theoretical standard deviation for this GARCH({str(M)}, {str(S)}) model is: {str(np.sqrt(V))}")
->>>>>>> 8c074b93
     
     # Combine them into a time series
     df = pd.DataFrame(index=data_index, data=a)
