--- conflicted
+++ resolved
@@ -95,7 +95,6 @@
 
 # These models describe the evolution of time series.
 
-<<<<<<< HEAD
 @typechecked
 def auto_regressive(start_date: Union[str, datetime.date],
                     end_date: Union[str, datetime.date],
@@ -110,10 +109,6 @@
                     name: str="",
                     verbose: bool=False
                     ) -> ts.TimeSeries:
-=======
-
-def auto_regressive(start_date, end_date, frequency, start_values, cst, order, coeffs, sigma, tz=None, unit=None, name="", verbose=False):
->>>>>>> dad47655
     """
     Generates a time series from the Auto-Regressive (AR) model of arbitrary order P.
     
@@ -194,12 +189,7 @@
     # Compute theoretical expectation value
     if verbose:
         E = cst / (1 - sum(coeffs))
-<<<<<<< HEAD
-        print("Under stationarity assumption, the expected value for this AR({str(P)}) model is: {str(E)} \n")
-=======
-        print("Under stationarity assumption, the expected value for this AR("
-              + str(P) + ") model is: " + str(E) + "\n")
->>>>>>> dad47655
+        print(f"Under stationarity assumption, the expected value for this AR({str(P)}) model is: {str(E)} \n")
     
     # Combine them into a time series
     df = pd.DataFrame(index=data_index, data=x)
@@ -365,7 +355,6 @@
     return rs
 
 
-<<<<<<< HEAD
 @typechecked
 def moving_average(start_date: Union[str, datetime.date],
                    end_date: Union[str, datetime.date],
@@ -379,9 +368,6 @@
                    name: str="",
                    verbose: bool=False
                    ) -> ts.TimeSeries:
-=======
-def moving_average(start_date, end_date, frequency, cst, order, coeffs, sigma, tz=None, unit=None, name="", verbose=False):
->>>>>>> dad47655
     """
     Generates a time series from the Moving Average (MA) model of arbitrary order Q.
     
@@ -420,11 +406,7 @@
       Name or nickname of the series.
     verbose : bool
       Verbose option.
-<<<<<<< HEAD
-    
-=======
-      
->>>>>>> dad47655
+
     Returns
     -------
     TimeSeries
@@ -470,16 +452,10 @@
         for q in range(Q):
             V += coeffs[q]**2
         V *= sigma**2
-<<<<<<< HEAD
 
         print(f"The expected value for this MA({str(Q)}) model is: {str(cst)}")
         print(f"The estimation of the variance for this MA({str(Q)}) model is: {str(V)}" + \
               f" , i.e. a standard deviation of: {str(np.sqrt(V))} \n")
-=======
-        print("The expected value for this MA(" + str(Q) + ") model is: " + str(cst))
-        print("The estimation of the variance for this MA(" + str(Q) + ") model is: " + str(V) + \
-              " , i.e. a standard deviation of: " + str(np.sqrt(V)) + "\n")
->>>>>>> dad47655
     
     # Combine them into a time series
     df = pd.DataFrame(index=data_index, data=x)
@@ -713,7 +689,6 @@
 
 # These models describe the volatility of a time series.
 
-<<<<<<< HEAD
 @typechecked
 def arch(start_date: Union[str, datetime.date],
          end_date: Union[str, datetime.date],
@@ -726,9 +701,6 @@
          name: str="",
          verbose: bool=False
          ) -> ts.TimeSeries:
-=======
-def arch(start_date, end_date, frequency, cst, order, coeffs, tz=None, unit=None, name="", verbose=False):
->>>>>>> dad47655
     """
     Function generating a volatility series from the
     Auto-Regressive Conditional Heteroscedastic (ARCH) model of order M.
@@ -820,19 +792,10 @@
     
     # Compute theoretical values
     if verbose:
-<<<<<<< HEAD
         print(f"The expected value for this ARCH({str(M)}) model is 0, like any other ARCH model," \
               + f" and the estimated value is: {str(np.mean(a))}")
         V = cst / (1 - sum(coeffs))
         print(f"The theoretical standard deviation value for this ARCH({str(M)}) model is: {str(V)}")
-=======
-        print("The expected value for this ARCH(" + str(M) \
-              + ") model is 0, like any other ARCH model, and the estimated value is : " \
-              + str(np.mean(a)))
-        V = cst / (1 - sum(coeffs))
-        print("The theoretical standard deviation value for this ARCH(" + str(M) \
-              + ") model is: " + str(V))
->>>>>>> dad47655
     
     # Combine them into a time series
     df = pd.DataFrame(index=data_index, data=a)
@@ -841,7 +804,6 @@
     return rs
 
 
-<<<<<<< HEAD
 @typechecked
 def garch(start_date: Union[str, datetime.date],
           end_date: Union[str, datetime.date],
@@ -856,9 +818,6 @@
           name: str="",
           verbose: bool=False
           ) -> ts.TimeSeries:
-=======
-def garch(start_date, end_date, frequency, cst, order_a, coeffs_a, order_sig, coeffs_sig, tz=None, unit=None, name="", verbose=False):
->>>>>>> dad47655
     """
     Function generating a volatility series from the
     Generalized ARCH (GARCH) model of order M.
@@ -962,12 +921,7 @@
     # Compute theoretical values
     if verbose:
         V = cst / (1 - sum(coeffs_a) - sum(coeffs_sig))
-<<<<<<< HEAD
         print(f"The theoretical standard deviation for this GARCH({str(M)}, {str(S)}) model is: {str(np.sqrt(V))}")
-=======
-        print("The theoretical standard deviation for this GARCH(" + str(M) \
-              + "," + str(S) + ") model is: " + str(np.sqrt(V)))
->>>>>>> dad47655
     
     # Combine them into a time series
     df = pd.DataFrame(index=data_index, data=a)
