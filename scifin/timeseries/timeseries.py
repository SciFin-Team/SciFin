# Created on 2020/7/15

# This module is for the class TimeSeries and related functions.

# Standard library imports
from datetime import datetime
from typing import Any, Callable, Union
import warnings

# Third party imports
import matplotlib.pyplot as plt
import numpy as np
import pandas as pd
import pytz
import scipy.stats as stats
from sklearn.linear_model import LinearRegression
from sklearn.linear_model import Ridge
from sklearn.preprocessing import PolynomialFeatures
from sklearn.pipeline import make_pipeline
from sklearn.gaussian_process import GaussianProcessRegressor, kernels
from statsmodels.api import OLS
from statsmodels.graphics.tsaplots import plot_acf, plot_pacf
from typeguard import typechecked

# Local application imports
from .. import exceptions


# Dictionary of Pandas' Offset Aliases
# and their numbers of appearance in a year.
DPOA = {'D': 365, 'B': 252, 'W': 52,
        'SM': 24, 'SMS': 24, 
        'BM': 12, 'BMS': 12, 'M': 12, 'MS': 12,
        'BQ': 4, 'BQS': 4, 'Q': 4, 'QS': 4,
        'Y': 1, 'A':1}

# Datetimes format
fmt = "%Y-%m-%d %H:%M:%S"
fmtz = "%Y-%m-%d %H:%M:%S %Z%z"

#---------#---------#---------#---------#---------#---------#---------#---------#---------#

@typechecked
def get_list_timezones() -> None:
    """
    Lists all the time zone names that can be used.
    """
    print(pytz.all_timezones)
    return None


# CLASS Series

@typechecked
class Series:
    """
    Abstract class defining a Series and its methods.
    
    This class serves as a parent class for TimeSeries and CatTimeSeries.
    
    Attributes
    ----------
    data : pandas.Series or pandas.DataFrame
      Contains a time-like index and for each time a single value.
    start_utc : Pandas.Timestamp
      Starting date.
    end_utc : Pandas.Timestamp
      Ending date.
    nvalues : int
      Number of values, i.e. also of dates.
    freq : str or None
      Frequency inferred from index.
    name : str
      Name or nickname of the series.
    unit : str or None
      Unit of the series values.
    tz : str
      Timezone name.
    timezone : pytz timezone
      Timezone associated with dates.
    """
    
    def __init__(self,
                 data: Union[pd.Series, pd.DataFrame, None]=None,
                 tz: str=None,
                 unit: str=None,
                 name: str=None
                 ) -> None:
        """
        Receives a panda.Series or pandas.DataFrame as an argument and initializes the time series.
        """
        
        # Deal with DataFrame / Series
        if (data is None) or (data.empty is True):
            self.data = pd.Series(index=None, data=None)
            self.start_utc = None
            self.end_utc = None
            self.nvalues = 0
            self.freq = None
            self.name = 'Empty TimeSeries'
        else:
            # Making sure the user entered a pandas.Series or pandas.DataFrame
            # with just an index and one column for values
            if isinstance(data, pd.DataFrame):
                if data.shape[1] != 1:
                    raise AssertionError("Time series must be built from a pandas.Series or a pandas.DataFrame with only one value column.")
                else:
                    self.data = pd.Series(data.iloc[:, 0])
            elif not isinstance(data, pd.Series):
                raise AssertionError("Time series must be built from a pandas.Series or a pandas.DataFrame with only one value column.")
            else:
                self.data = data
                
            # Deal with time
            if type(data.index[0]) == 'str':
                data.index = pd.to_datetime(data.index, format=fmt)
                self.start_utc = datetime.strptime(str(data.index[0]), fmt)
                self.end_utc = datetime.strptime(str(data.index[-1]), fmt)
                self.nvalues = data.shape[0]
            else:
                self.start_utc = data.index[0]
                self.end_utc = data.index[-1]
                self.nvalues = data.shape[0]
            try:
                self.freq = pd.infer_freq(self.data.index)
            except:
                self.freq = 'Unknown'
        
        # Deal with unit
        self.unit = unit
        
        # Deal with timezone
        if tz is None:
            self.tz = 'UTC'
            self.timezone = pytz.utc
        else:
            self.tz = tz
            self.timezone = pytz.timezone(tz)
        
        # Deal with name (nickname)
        if name is None:
            name = ""
        self.name = name
        

    def get_start_date_local(self) -> datetime.date:
        """
        Returns the attribute UTC start date in local time zone defined by attribute timezone.
        """

        start_tmp = datetime.strptime(str(self.start_utc), fmt).astimezone(self.timezone)

        return datetime.strftime(start_tmp, format=fmtz)
    
    
    def get_end_date_local(self) -> datetime.date:
        """
        Returns the attribute UTC end date in local time zone defined by attribute timezone.
        """

        end_tmp = datetime.strptime(str(self.end_utc), fmt).astimezone(self.timezone)

        return datetime.strftime(end_tmp, format=fmtz)

    
    def specify_data(self,
                     start: Union[str, datetime.date],
                     end: Union[str, datetime.date]
                     ) -> Union[pd.Series, pd.DataFrame]:
        """
        Returns the appropriate data according to user's specifying
        or not the desired start and end dates.
        """
         
        # Prepare data
        if (start is None) and (end is None):
            data = self.data

        elif (start is None) and (end is not None):
            data = self.data[:end]

        elif (start is not None) and (end is None):
            data = self.data[start:]

        elif (start is not None) and (end is not None):
            data = self.data[start:end]

        return data

    
    def start_end_names(self,
                        start: Union[str, datetime.date],
                        end: Union[str, datetime.date]
                        ) -> (str, str):
        """
        Recasts the time series dates to 10 characters strings
        if the date hasn't been re-specified (i.e. value is 'None').
        """

        s = str(self.start_utc)[:10] if (start is None) else start
        e = str(self.end_utc)[:10] if (end is None) else end

        return s, e
    
    
    def is_sampling_uniform(self) -> bool:
        """
        Tests if the sampling of a time series is uniform or not.
        Returns a boolean value True when the sampling is uniform, False otherwise.
        """

        # Prepare data
        sampling = [datetime.timestamp(x) for x in self.data.index]
        assert(len(sampling)==self.nvalues)
        intervals = [sampling[x] - sampling[x-1] for x in range(1,self.nvalues,1)]

        # Testing
        prev = intervals[0]
        for i in range(1,len(intervals),1):
            if intervals[i] - prev > 1.e-6:
                return False
        return True
    



#---------#---------#---------#---------#---------#---------#---------#---------#---------#

# CLASS TimeSeries

@typechecked
class TimeSeries(Series):
    """
    Class defining a time series and its methods.
    
    This class inherits from the parent class 'Series'.
    
    Attributes
    ----------
    data : pandas.Series or pandas.DataFrame
      Contains a time-like index and for each time a single value.
    start_utc : Pandas.Timestamp
      Starting date.
    end_utc : Pandas.Timestamp
      Ending date.
    nvalues : int
      Number of values, i.e. also of dates.
    freq : str or None
      Frequency inferred from index.
    name : str
      Name or nickname of the series.
    tz : str
      Timezone name.
    timezone : pytz timezone
      Timezone associated with dates.
    type : str
      Type of the series.
    unit : str or None
      Unit of the time series values.
    """
    
    def __init__(self,
                 data: Union[pd.Series, pd.DataFrame, None]=None,
                 tz: str=None,
                 unit: str=None,
                 name: str=None
                 ) -> None:
        """
        Receives a pandas.Series or pandas.DataFrame as an argument and initializes the time series.
        """

        super().__init__(data=data, tz=tz, unit=unit, name=name)
        
        # Add attributes initialization if needed
        self.type = 'TimeSeries'
    
    
    
    ### Plot INFORMATION ABOUT THE TIME SERIES ###
    
    def simple_plot(self,
                    figsize: (float, float) = (12, 5),
                    dpi: float=100
                    ) -> None:
        """
        Plots the time series in a simple way.

        Parameters
        ----------
        figsize : 2-tuple of ints
          Dimensions of the figure.
        dpi : int
          Dots-per-inch definition of the figure.
          
        Returns
        -------
        None
          None
        """
        
        # Plot
        plt.figure(figsize=figsize, dpi=dpi)
        plt.plot(self.data.index, self.data.values, color='k')
        
        # Make it cute
        if self.name is None:
            title = "Time series from " + str(self.start_utc)[:10] \
                    + " to " + str(self.end_utc)[:10]
        else:
            title = "Time series " + self.name + " from " + str(self.start_utc)[:10] \
                    + " to " + str(self.end_utc)[:10]
        if self.tz is None:
            xlabel = 'Date'
        else:
            xlabel = 'Date (' + self.tz + ')'
        if self.unit is None:
            ylabel = 'Value'
        else:
            ylabel = 'Value (' + self.unit + ')'
        plt.gca().set(title=title, xlabel=xlabel, ylabel=ylabel)
        plt.show()
        
        return None
    

    @typechecked
    def distribution(self,
                     start: Union[str, datetime.date]=None,
                     end: Union[str, datetime.date]=None,
                     bins: int=20,
                     figsize: (float, float) = (8, 4),
                     dpi: float=100
                     ) -> None:
        """
        Plots the distribution of values between two dates.
        """
        
        # Prepare data
        data = self.specify_data(start, end)
            
        # Plot distribution of values
        plt.figure(figsize=figsize, dpi=dpi)
        data.hist(bins=bins, grid=False, color='w', lw=2, edgecolor='k')
        
        # Make it cute        
        s,e = self.start_end_names(start, end)
        title = "Distribution of values between " + s + " and " + e
        plt.gca().set(title=title, xlabel="Value", ylabel="Hits")
        plt.show()
        
        return None
        
        
    def density(self,
                start: Union[str, datetime.date]=None,
                end: Union[str, datetime.date]=None,
                bins: int=20,
                figsize: (float, float) = (8, 4),
                dpi: float=100
                ) -> None:
        """
        Plots the density of values between two dates.
        """
        
        # Prepare data
        data = self.specify_data(start, end)
        s,e = self.start_end_names(start, end)
        
        # Plot distribution of values
        fig, ax = plt.subplots(figsize=figsize, dpi=dpi)
        data.plot.density(color='k', ax=ax, legend=False)
        
        # Make it cute
        title = "Density plot of values between " + s + " and " + e
        plt.gca().set(title=title, xlabel="Value", ylabel="Density")
        plt.show()
        
        return None
    

    def simple_plot_distrib(self,
                            start: Union[str, datetime.date]=None,
                            end: Union[str, datetime.date]=None,
                            bins: int=20,
                            figsize: (float, float) = (10, 4),
                            dpi: float=100
                            ) -> None:
        """
        Plots the time series and its associated distribution of values between two dates.
        """

        # Checks
        assert(isinstance(bins,int))
        
        # Prepare data
        data = self.specify_data(start, end)
        s,e = self.start_end_names(start, end)
        
        # Plot
        fig = plt.figure(figsize=figsize, dpi=dpi)
        gs = fig.add_gridspec(1, 4)
        
        # Plot 1 - Time Series simple plot
        f_ax1 = fig.add_subplot(gs[:, 0:3])
        f_ax1.plot(data.index, data.values, color='k')
        if self.name is None:
            title1 = "Time series from " + s + " to " + e
        else:
            title1 = "Time series " + self.name + " from " + s + " to " + e
        if self.tz is None:
            xlabel = 'Date'
        else:
            xlabel = 'Date (' + self.tz + ')'
        if self.unit is None:
            ylabel = 'Value'
        else:
            ylabel = 'Value (' + self.unit + ')'
        plt.gca().set(title=title1, xlabel=xlabel, ylabel=ylabel)
        
        # Plot 2 - Distribution of values
        f_ax2 = fig.add_subplot(gs[:, 3:])
        data.hist(bins=bins, grid=False, ax=f_ax2, orientation="horizontal", color='w', lw=2, edgecolor='k')
        plt.subplots_adjust(left=0, bottom=0, right=1, top=1, wspace=0.3, hspace=0)
        title2 = "Distribution"
        plt.gca().set(title=title2, xlabel=ylabel, ylabel="Hits")
        plt.show()

        return None
    
    
    def get_sampling_interval(self) -> Union[str, datetime.date]:
        """
        Returns the sampling interval for a uniformly-sampled time series.
        """
        if(self.is_sampling_uniform()==False):
            raise exceptions.SamplingError("Time series is not uniformly sampled.")
        else:
            idx1 = self.data.index[1]
            idx0 = self.data.index[0]
            intv = datetime.timestamp(idx1) - datetime.timestamp(idx0)
            return intv
        

    def lag_plot(self,
                 lag: int=1,
                 figsize: (float, float) = (5, 5),
                 dpi: float=100,
                 alpha: float=0.5
                 ) -> None:
        """
        Returns the scatter plot x_t v.s. x_{t-l}.
        """
        # Check
        try:
            assert(lag>0)
        except AssertionError:
            raise AssertionError("The lag must be an integer equal or more than 1.")
        
        # Do the plot
        fig = plt.figure(figsize=figsize, dpi=dpi)
        pd.plotting.lag_plot(self.data, lag=lag, c='black', alpha=alpha)
        
        # Set title
        if self.name is None:
            tmp_name = " "
        else:
            tmp_name = self.name
        title = "Lag plot of time series " + tmp_name
        plt.gca().set(title=title, xlabel="x(t)", ylabel="x(t+"+str(lag)+")")
        plt.show()
        
        return None
        
        
    def lag_plots(self,
                  nlags: int=5,
                  figsize: (float, float) = (10, 10),
                  dpi: float=100,
                  alpha: float=0.5
                  ) -> None:
        """
        Returns a number of scatter plots x_t v.s. x_{t-l}
        where l is the lag value taken from [0,...,nlags].
        
        Notes
        -----
          It is required that nlags > 1.
        """
        # Check
        try:
            assert(nlags>1)
        except AssertionError:
            raise AssertionError("nlags must be an integer starting from 2.")
            
        # Rule for the number of rows/cols
        ncols = int(np.sqrt(nlags))
        if(nlags % ncols == 0):
            nrows = nlags // ncols
        else:
            nrows = nlags // ncols + 1
        
        # Do the plots
        fig, axes = plt.subplots(nrows=nrows, ncols=ncols, sharex=True, sharey=True,
                                 figsize=figsize, dpi=dpi)
        for i, ax in enumerate(axes.flatten()[:nlags]):
            pd.plotting.lag_plot(self.data, lag=i+1, ax=ax, c='black', alpha=alpha)
            ax.set_xlabel("x(t)")
            ax.set_ylabel("x(t+"+str(i+1)+")")
        
        # Set title
        if self.name is None:
            tmp_name = " "
        else:
            tmp_name = self.name
        title = "Multiple lag plots of time series " + tmp_name
        fig.suptitle(title)
        plt.show()
        
        return None
    
    
    ### SIMPLE DATA EXTRACTION ON THE TIME SERIES ###
    
    def hist_avg(self, start: Union[str, datetime.date]=None, end: Union[str, datetime.date]=None) -> float:
        """
        Returns the historical average of the time series
        between two dates (default is the whole series).
        """
        data = self.specify_data(start, end)
        avg = data.values.mean()
        
        return avg
    
    
    def hist_std(self, start: Union[str, datetime.date]=None, end: Union[str, datetime.date]=None) -> float:
        """
        Returns the historical standard deviation of the time series
        between two dates (default is the whole series).
        """
        data = self.specify_data(start, end)
        std = data.values.std()
        
        return std
        
        
    def hist_variance(self, start: Union[str, datetime.date]=None, end: Union[str, datetime.date]=None) -> float:
        """
        Returns the historical variance of the time series
        between two dates (default is the whole series).
        """
        data = self.specify_data(start, end)
        var = data.values.var()
        
        return var
    
    
    def hist_skewness(self, start: Union[str, datetime.date]=None, end: Union[str, datetime.date]=None) -> float:
        """
        Returns the historical skew of the time series
        between two dates (default is the whole series).
        """
        data = self.specify_data(start, end)
        skew = stats.skew(data.values)
        
        return skew
    
    
    def hist_kurtosis(self, start: Union[str, datetime.date]=None, end: Union[str, datetime.date]=None) -> float:
        """
        Returns the historical (Fisher) kurtosis of the time series
        between two dates (default is the whole series).
        """
        data = self.specify_data(start, end)
        kurt = stats.kurtosis(data.values, fisher=False)
        
        return kurt
    
    
    def min(self, start: Union[str, datetime.date]=None, end: Union[str, datetime.date]=None) -> float:
        """
        Returns the minimum of the series.
        """
        data = self.specify_data(start, end)
        ts_min = data.values.min()
        
        return ts_min
    
    
    def max(self, start: Union[str, datetime.date]=None, end: Union[str, datetime.date]=None) -> float:
        """
        Returns the maximum of the series.
        """
        data = self.specify_data(start, end)
        ts_max = data.values.max()
        
        return ts_max
    
    
    def describe(self, start: Union[str, datetime.date]=None, end: Union[str, datetime.date]=None) -> None:
        """
        Returns description of time series between two dates.
        This uses the pandas function having same name.
        """
        data = self.specify_data(start, end)
        print(data.describe())
        return None
    
    
    ### METHODS THAT ARE CLOSER TO FINANCIAL APPLICATIONS ###
    
    def percent_change(self,
                       start: Union[str, datetime.date]=None,
                       end: Union[str, datetime.date]=None,
                       name: str=""
                       ) -> 'TimeSeries':
        """
        Returns the percent change of the series (in %).
        
        Notes
        -----
        When computing the percent change, first date gets
        NaN value and is thus removed from the time series.
        """
        data = self.specify_data(start, end)
        new_data = data.pct_change()
        new_ts = TimeSeries(data=new_data[1:], tz=self.tz, unit='%', name=name)
        
        return new_ts
    
    
    # Alias method of percent_change()
    # For people with a Finance terminology preference
    net_returns = percent_change
    
    
    def gross_returns(self,
                      start: Union[str, datetime.date]=None,
                      end: Union[str, datetime.date]=None,
                      name: str=""
                      ) -> 'TimeSeries':
        """
        Returns the gross returns of the series (in %),
        i.e. percent change + 1.
        
        Notes
        -----
        When computing the percent change, first date gets
        NaN value and is thus removed from the time series.
        """
        
        data = self.specify_data(start, end)
        new_data = 1 + data.pct_change()
        new_ts = TimeSeries(new_data[1:], tz=self.tz, name=name)
        
        return new_ts
    
    
    def hist_vol(self,
                 start: Union[str, datetime.date]=None,
                 end: Union[str, datetime.date]=None,
                 verbose: bool=True
                 ) -> float:
        """
        Computes the net returns of the time series and
        returns their associated historical volatility
        between two dates (default is the whole series).
        
        Notes
        -----
          When computing the percent change, first date gets
          NaN value and is thus removed from calculation.
        
          Since pandas.Series.pct_change() returns values in
          percent, we divide by 100 to bring back numerical values.
        """
        
        # Initialization
        data = self.specify_data(start, end)
        
        # Warning message
        if (self.is_sampling_uniform() is not True) and (verbose is True):
            warnings.warn("Index not uniformly sampled. Result could be meaningless.")
    
        # Warning message
        if (0. in data.values) and (verbose is True):
            warnings.warn("Zero value in time series, will generate infinite return.")
            
        # Computing net returns
        net_returns = data.pct_change()[1:]
        
        # Compute standard deviation, i.e. volatility
        std = net_returns.values.std()
        
        return std
    
    
    def annualized_vol(self,
                       start: Union[str, datetime.date]=None,
                       end: Union[str, datetime.date]=None,
                       verbose: bool=True
                       ) -> float:
        """
        Returns the annualized volatility of the time series
        between two dates (default is the whole series),
        using the frequency of the time series when usable.
        """
        
        # Initializations
        hvol = self.hist_vol(start, end, verbose=verbose)
        
        if (self.freq is not None) and (self.freq in DPOA.keys()):
            return hvol * np.sqrt(DPOA[self.freq])
        else:
            raise ValueError('Annualized volatility could not be evaluated.')

    
    def annualized_return(self,
                          start: Union[str, datetime.date]=None,
                          end: Union[str, datetime.date]=None,
                          verbose: bool=True
                          ) -> float:
        """
        Returns the annualized return of the time series
        between two dates (default is the whole series),
        using the frequency of the time series when usable.
        
        Arguments
        ---------
        start : str or datetime
          Starting date of selection.
        end : str or datetime
          Ending date of selection.
        verbose : bool
          Verbose option.
          
        Returns
        -------
        float
          Annualized return.
        """
        
        # Initializations
        gross_returns = self.gross_returns(start, end)

        # Compute product of values
        prd = gross_returns.data.prod()
        
        # Checks
        if (start is None) and (end is None):
            assert(gross_returns.nvalues == self.nvalues-1)

        if (gross_returns.freq != self.freq) and (verbose is True):
            warning_message = "Gross_returns frequency and time series frequency do not match." \
            + " In that context, results may be meaningless."
            warnings.warn(warning_message)
        
        if (self.freq is not None) and (self.freq in DPOA.keys()):
            return prd**(DPOA[self.freq]/gross_returns.nvalues) - 1
        else:
            raise ValueError('Annualized return could not be evaluated.')
    
    
    def risk_ratio(self,
                   start: Union[str, datetime.date]=None,
                   end: Union[str, datetime.date]=None,
                   verbose: bool=True
                   ) -> float:
        """
        Returns the risk ratio, i.e. the ratio of annualized return
        over annualized volatility.
        """

        ann_return = self.annualized_return(start, end)
        ann_volatility = self.annualized_vol(start, end, verbose=verbose)
        
        return ann_return / ann_volatility

    
    def annualized_Sharpe_ratio(self,
                                risk_free_rate: float=0,
                                start: Union[str, datetime.date]=None,
                                end: Union[str, datetime.date]=None,
                                verbose: bool=True
                                ) -> float:
        """
        Returns the Sharpe ratio, also known as risk adjusted return.
        """
        
        ann_return = self.annualized_return(start, end)
        ann_volatility = self.annualized_vol(start, end, verbose=verbose)
        
        return (ann_return - risk_free_rate) / ann_volatility
    
    
    
    ### METHODS RELATED TO VALUE AT RISK ###
    
    def hist_var(self,
                 p: float,
                 start: Union[str, datetime.date]=None,
                 end: Union[str, datetime.date]=None
                 ) -> float:
        """
        Returns the historical p-VaR (Value at Risk) between two dates.
        
        Returns
        -------
        float
          VaR value computed between the chosen dates.
        """
        
        # Checks
        assert(p>=0 and p<=1)
        if 100 * p % 1 != 0:
            warning_message = f"Probability too precise, only closest percentile computed here." \
            + f"Hence for p = {str(p)} , percentile estimation is based on p = {str(int(100 * p))} %."
            warnings.warn(warning_message)
        
        # Prepare data
        data = self.specify_data(start, end)

        return np.percentile(data.values, int(100*p))
    
    
    def hist_cvar(self,
                  p: float,
                  start: Union[str, datetime.date]=None,
                  end: Union[str, datetime.date]=None
                  ) -> float:
        """
        Returns the historical CVaR (Conditional Value at Risk) between two dates.
        This quantity is also known as the Expected Shortfall (ES).
        
        Returns
        -------
        float
          CVaR value computed between the chosen dates.
        """
        
        # Checks
        assert(p>=0 and p<=1)
        if 100*p%1 != 0:
            warning_message = "Probability too precise, only closest percentile computed here." \
            + "Hence for p = " + str(p) + " , percentile estimation is based on p = " + str(int(100*p)) + " %."
            warnings.warn(warning_message)
        
        # Prepare data
        data = self.specify_data(start, end)
        var = self.hist_var(p=p, start=start, end=end)
        
        # Computing CVaR
        tmp_sum = 0
        tmp_n = 0
        for val in data.values:
            if val <= var:
                tmp_sum += val
                tmp_n += 1

        return tmp_sum / tmp_n

    
    # Alias method of hist_cvar
    # For people with a Finance terminology preference
    hist_expected_shortfall = hist_cvar
    
    
    def cornish_fisher_var(self,
                           p: float,
                           start: Union[str, datetime.date]=None,
                           end: Union[str, datetime.date]=None
                           ) -> float:
        """
        Returns the VaR (Value at Risk) between two dates from
        the Cornish-Fisher expansion.
        
        Returns
        -------
        float
          VaR value computed between the chosen dates.
        """
        
        # Checks
        assert(p>=0 and p<=1)
        
        # Prepare data
        data = self.specify_data(start, end)

        # Compute z-score based on normal distribution
        z = stats.norm.ppf(p)
        
        # Compute modified z-score from expansion
        s = stats.skew(data.values)
        k = stats.kurtosis(data.values, fisher=False)
        new_z = z + (z**2 - 1) * s/6 + (z**3 - 3*z) * (k-3)/24 \
                  - (2*z**3 - 5*z) * (s**2)/36
        
        return data.values.mean() + new_z * data.values.std(ddof=0)
    
    
    
    ### AUTOCORRELATION COMPUTATION ###
    
    def autocorrelation(self,
                        lag: int=1,
                        start: Union[str, datetime.date]=None,
                        end: Union[str, datetime.date]=None
                        ) -> float:
        """
        Returns the autocorrelation of the time series for a specified lag.
        
        We use the function:
        $rho_l = frac{Cov(x_t, x_{t-l})}{\sqrt(Var[x_t] Var[x_{t-l}])}
        where $x_t$ is the time series at time t.
        
        Cov denotes the covariance and Var the variance.
        
        We also use the properties $rho_0 = 1$ and $rho_{-l} = rho_l$
        (using LaTeX notations here).
        """
        
        # Initialization
        l = abs(lag)
        
        # Trivial case
        if l==0:
            return 1
        
        # Prepare data
        data = self.specify_data(start, end)
        
        # General case
        assert(l < data.shape[0])
        shifted_data = data.shift(l)
        mu = data.mean()
        sigma = data.std()
        numerator = np.mean((data - mu) * (shifted_data - mu))
        denominator = sigma**2
        
        return numerator / denominator
    
    
    def plot_autocorrelation(self,
                             lag_min: int=0,
                             lag_max: int=25,
                             start: Union[str, datetime.date]=None,
                             end: Union[str, datetime.date]=None,
                             figsize: (float, float) = (8, 4),
                             dpi: float=100
                             ) -> None:
        """
        Uses autocorrelation method in order to return a plot
        of the autocorrelation againts the lag values.
        """
        
        # Checks
        assert(lag_max > lag_min)
        
        # Computing autocorrelation
        x_range = list(range(lag_min, lag_max+1, 1))
        ac = [self.autocorrelation(lag=x, start=start, end=end) for x in x_range]
        
        # Plot
        plt.figure(figsize=figsize, dpi=dpi)
        plt.bar(x_range, ac, color='w', lw=2, edgecolor='k')
        s,e = self.start_end_names(start, end)
        title = "Autocorrelation from " + s + " to " + e + " for lags = [" \
                + str(lag_min) + "," + str(lag_max) + "]"
        plt.gca().set(title=title, xlabel="Lag", ylabel="Autocorrelation Value")
        plt.show()
        
        return None
        
    
    def acf_pacf(self,
                 lag_max: int=25,
                 figsize: (float, float) = (12, 3),
                 dpi: float=100
                 ) -> None:
        """
        Returns a plot of the AutoCorrelation Function (ACF)
        and Partial AutoCorrelation Function (PACF) from statsmodels.
        """
        # Plot
        fig, axes = plt.subplots(1,2, figsize=figsize, dpi=dpi)
        plot_acf(self.data.values.tolist(), lags=lag_max, ax=axes[0])
        plot_pacf(self.data.values.tolist(), lags=lag_max, ax=axes[1])
        plt.show()
        
        return None
    
    
    
    ### SIMPLE TRANSFORMATIONS OF THE TIME SERIES TO CREATE A NEW TIME SERIES ###
    
<<<<<<< HEAD
    def trim(self, new_start, new_end, name=None):
=======
    def trim(self,
             new_start: Union[str, datetime.date],
             new_end: Union[str, datetime.date]
             ) -> 'TimeSeries':
>>>>>>> 8c074b93
        """
        Method that trims the time series to the desired dates
        and send back a new time series.
        """
        new_data = self.data[new_start:new_end]
        if name is None:
            name = self.name
        new_ts = TimeSeries(data=new_data, tz=self.tz, unit=self.unit, name=name)
        
        return new_ts
    
    
<<<<<<< HEAD
    def add_cst(self, cst=0, name=None):
=======
    def add_cst(self,
                cst: float=0
                ) -> 'TimeSeries':
>>>>>>> 8c074b93
        """
        Method that adds a constant to the time series.
        """
        new_data = self.data + cst
        if name is None:
            name = self.name
        new_ts = TimeSeries(data=new_data, tz=self.tz, unit=self.unit, name=name)
        
        return new_ts
    
    
<<<<<<< HEAD
    def mult_by_cst(self, cst=1, name=None):
=======
    def mult_by_cst(self,
                    cst: float=1
                    ) -> 'TimeSeries':
>>>>>>> 8c074b93
        """
        Method that multiplies the time series by a constant.
        """
        new_data = self.data * cst
        if name is None:
            name = self.name
        new_ts = TimeSeries(data=new_data, tz=self.tz, unit=self.unit, name=name)
        
        return new_ts
    
    
<<<<<<< HEAD
    def linear_combination(self, other_ts, factor1=1, factor2=1, name=None):
=======
    def linear_combination(self,
                           other_ts: 'TimeSeries',
                           factor1: float=1,
                           factor2: float=1):
>>>>>>> 8c074b93
        """
        Method that adds a time series to the current one
        according to linear combination:
        factor1 * current_ts + factor2 * other_ts.
        """
        # Checks
        if (self.unit != other_ts.unit):
            raise AssertionError("Time series to combine must have same unit.")

        # Compute linear combination
        new_data = factor1 * np.array(self.data.values) + factor2 * np.array(other_ts.data.values)
        new_data = pd.Series(index=self.data.index, data=new_data)
        new_ts = TimeSeries(data=new_data, tz=self.tz, unit=self.unit, name=name)
        
        return new_ts
    
    
<<<<<<< HEAD
    def convolve(self, func, x_min, x_max, n_points, normalize=False, name=None):
=======
    def convolve(self,
                 func: Callable[[float], float],
                 x_min: float,
                 x_max: float,
                 n_points: int,
                 normalize: bool=False,
                 name: str=None
                 ) -> 'TimeSeries':
>>>>>>> 8c074b93
        """
        Performs a convolution of the time series with a function 'func'.
        The 'normalize' option allows to renormalize 'func' such that
        the sum of its values is one.
        
        Parameters
        ----------
        func : function
          Function we want to employ for convolution.
        x_min : float
          Minimum value to consider for 'func'.
        x_max : float
          Maximum value to consider for 'func'.
        n_points : int
          Number of points to consider in the function.
        normalize: bool
          Option to impose the sum of func values to be 1.
        name : str
          New name.

        Returns
        -------
        TimeSeries
          Convolved time series.
        """
        
        # Getting the time series values
        ts_vals = self.data.values

        # Getting the convolving function values
        X = np.linspace(x_min, x_max, n_points)
        func_vals = []
        for x in X:
            func_vals.append(func(x))
        if normalize==True:
            sum_vals = np.array(func_vals).sum()
            func_vals /= sum_vals

        # Dealing with name
        if name is None:
            name = self.name + str('-Convolved')

        # Generate convolved values
<<<<<<< HEAD
        convolved_vals = np.convolve(func_vals, ts.flatten(), mode='same')
        convolved_ts = TimeSeries(pd.Series(index=self.data.index, data=convolved_vals), tz=self.tz, name=name)
=======
        convolved_vals = np.convolve(func_vals, ts_vals.flatten(), mode='same')
        if name is None:
            name = "Convolved-" + self.name
        convolved_ts = TimeSeries(data=pd.Series(index=self.data.index, data=convolved_vals),
                                  tz=self.tz,
                                  unit=self.unit,
                                  name=name)
>>>>>>> 8c074b93
        
        return convolved_ts
    
    
    def get_drawdowns(self,
                      start: Union[str, datetime.date]=None,
                      end: Union[str, datetime.date]=None,
                      name: str=""
                      ) -> 'TimeSeries':
        """
        Computes the drawdowns and returns a new time series from them.
        
        Returns
        -------
        TimeSeries
          Time series of the drawdowns.
        """
        
        # Prepare data
        data = self.specify_data(start, end)
        
        # Compute drawdowns
        trailing_max = data.cummax()
        drawdowns = (data - trailing_max) / trailing_max
        
        # Make a time series from them
        new_ts = TimeSeries(data=drawdowns, tz=self.tz, name=name)
        
        return new_ts
    
    
    def max_drawdown(self,
                     start: Union[str, datetime.date]=None,
                     end: Union[str, datetime.date]=None
                     ) -> float:
        """
        Returns the maximum drawdown of a time series.
        
        Returns
        -------
        float
          Maximum drawdown.
        """
        
        # Prepare data
        data = self.specify_data(start, end)
        
        # Compute drawdowns
        trailing_max = data.cummax()
        drawdowns = (data - trailing_max) / trailing_max
        max_drawdowns = -drawdowns.values.min()

        return max_drawdowns
    
    
    def divide_by_timeseries(self,
                             other_ts: 'TimeSeries',
                             start: Union[str, datetime.date]=None,
                             end: Union[str, datetime.date]=None,
                             name: str=""
                             ) -> 'TimeSeries':
        """
        Returns a time series from the division of the current time series
        with another time series (current_ts / other_ts).
        
        Returns
        -------
        TimeSeries
          Division time series.
        """
        
        # Prepare data
        data = self.specify_data(start, end)
        
        # Check that data has the same index
        # as the dividing time series
        assert(data.index.tolist() == other_ts.data.index.tolist())
        
        # Do the division
        new_data = np.array(data.values) / np.array(other_ts.data.values)
        new_data = pd.Series(index=data.index, data=new_data)
        new_ts = TimeSeries(new_data, tz=self.tz, name=name)
        
        return new_ts
        
    
    def add_gaussian_noise(self,
                           mu: float,
                           sigma: float,
                           start: Union[str, datetime.date]=None,
                           end: Union[str, datetime.date]=None,
                           name: str=""
                           ) -> 'TimeSeries':
        """
        Adds a Gaussian noise to the current time series.
        
        Parameters
        ----------
        mu : float
          Mean parameter of the noise.
        sigma : float
          Standard deviation of the noise.
        start : str
          Starting date.
        end : str
          Ending date.
        name : str
          Name or nickname of the series.
        
        Returns
        -------
        TimeSeries
          Time series with added Gaussian noise.
        """
        
        # Prepare data
        data = self.specify_data(start, end)
        n = len(data.values)
        
        # Generate noise
        noise = np.random.normal(loc=mu, scale=sigma, size=n)
        
        # Generate new time series
        new_data = []
        for i in range(n):
            new_data.append(data.values[i] + noise[i])
        new_data = pd.Series(index=data.index, data=new_data)
        new_ts = TimeSeries(new_data, tz=self.tz, name=name)
        
        return new_ts
    
    

    ### FITTING METHODS ###
    
    def rolling_avg(self,
                    pts: int=1
                    ) -> 'TimeSeries':
        """
        Transforms the time series into a rolling window average time series.
        """
        new_values = [self.data[x-pts+1:x].mean() for x in range(pts-1, self.nvalues, 1)]
        new_data = pd.Series(index=self.data.index[pts-1:self.nvalues], data=new_values)
        new_ts = TimeSeries(new_data, tz=self.tz)
        
        return new_ts
    
    
    def polyfit(self,
                order: int = 1,
                start: Union[str, datetime.date] = None,
                end: Union[str, datetime.date] = None
                ) -> 'TimeSeries':
        """
        Provides a polynomial fit of the time series.
        """
        
        # Prepare data
        data = self.specify_data(start, end)
        new_index = [datetime.timestamp(x) for x in data.index]
        new_values = [data.values.tolist()[x] for x in range(len(data))]
        
        # Do the fit
        fit_formula = np.polyfit(new_index, new_values, deg=order)
        model = np.poly1d(fit_formula)
        print("Evaluated model: \n", model)
        yfit = [model(x) for x in new_index]
        
        # Build series
        assert(len(data.index)==len(yfit))
        new_data = pd.Series(index=data.index, data=yfit)
        new_ts = TimeSeries(new_data, tz=self.tz)
        
        return new_ts

    
    def sample_uniformly(self) -> 'TimeSeries':
        """
        Returns a new time series for which the sampling is uniform.
        """
        
        # Check if actually we need to do something
        if self.is_sampling_uniform() == True:
            print("Time series already has a uniform sampling. Returning the same time series.")
            return self
        
        # Prepare the new index
        original_timestamps = [datetime.timestamp(x) for x in self.data.index]
        original_values = self.data.values
        N = len(original_values)
        assert(N>2)
        new_timestamps = np.linspace(original_timestamps[0], original_timestamps[-1], N)
        new_index = [datetime.fromtimestamp(x) for x in new_timestamps]
        
        # Obtaining the new values from interpolation
        before = [original_timestamps[0], original_values[0]]
        after = [original_timestamps[1], original_values[1]]
        new_values = [0.] * N
        j=0
        k=0
        
        for i in range(len(new_timestamps)):
            
            # Move forward in original table
            # Known point before interpolation point
            while (before[0] <= new_timestamps[i] and j<N-1):
                j+=1
                before[0] = original_timestamps[j]
            j-=1
            before[0] = original_timestamps[j]
            before[1] = original_values[j]
            # Known point after interpolation point
            while (after[0] <= new_timestamps[i] and k<N-1):
                k+=1
                after[0] = original_timestamps[k]
            after[1] = original_values[k]
                
            # Check the new date is sandwiched between the 2 original dates
            assert(before[0] <= new_timestamps[i])
            assert(new_timestamps[i] <= after[0])
            assert(j<=k)
            
            # Find the new value from interpolation
            slope = (after[1] - before[1]) / (after[0] - before[0])
            new_values[i] = before[1] + slope * (new_timestamps[i] - before[0])

        # Build the time series
        new_data = pd.Series(index=new_index, data=new_values)
        new_ts = TimeSeries(new_data, tz=self.tz)
        
        return new_ts
        
    
    def decompose(self,
                  polyn_order: int=None,
                  start: Union[str, datetime.date]=None,
                  end: Union[str, datetime.date]=None,
                  extract_seasonality: bool=False,
                  period: int=None
                  ) -> list:
        """
        Performs a decomposition of the time series
        and returns the different components.
        
        Parameters
        ----------
        polyn_order : None or int
          Order of the polynomial when fitting a non-linear component.
        start : str
          Starting date.
        end : str
          Ending date.
        extract_seasonality : bool
          Option to extract seasonality signal.
        period : int
          Period of seasonality.
          
        Returns
        -------
        List of TimeSeries
          Content of the list depends on choices in arguments.
        """

        # Check
        if polyn_order is not None:
            try:
                assert(polyn_order>1)
            except AssertionError:
                raise AssertionError("polyn_order must be equal or more than 2.")
        
        # Prepare data in the specified period
        data = self.specify_data(start, end)
        X = [datetime.timestamp(x) for x in data.index]
        X = np.reshape(X, (len(X), 1))
        y = [data.values.tolist()[x] for x in range(len(data))]
        
        # Fit the linear component
        model = LinearRegression()
        model.fit(X, y)
        
        # Extract the linear trend
        lin_trend_y = model.predict(X)
        lin_trend_data = pd.Series(index=data.index, data=lin_trend_y)
        lin_trend_ts = TimeSeries(lin_trend_data, tz=self.tz, name=self.name+"-Linear")
        
        # Remove the linear trend to the initial time series
        nonlin_y = y - lin_trend_y
        
        # Remove a polynomial component of a certain order
        if polyn_order is not None:
            polyn_model = make_pipeline(PolynomialFeatures(polyn_order), Ridge())
            polyn_model.fit(X, nonlin_y)
            polyn_component_y = polyn_model.predict(X)
            polyn_comp_data = pd.Series(index=data.index, data=polyn_component_y)
            polyn_comp_ts = TimeSeries(polyn_comp_data, tz=self.tz, name=self.name+"-Polynomial")
        
        # Generate the resting part time series
        if polyn_order is not None:
            rest_y = nonlin_y - polyn_component_y
        else:
            rest_y = nonlin_y
        rest_data = pd.Series(index=data.index, data=rest_y)
        rest_ts = TimeSeries(rest_data, tz=self.tz, name=self.name+"-Rest")
        
        # Extracting seasonality
        if extract_seasonality==True:
            # Receiving the period of seasonality in the residue
            try:
                assert(period)
                assert(isinstance(period, int))
            except AssertionError:
<<<<<<< HEAD
                raise AssertionError("Period must be specified for extrac_seasonality=True mode.")
=======
                raise AssertionError("Period must be specified for 'extrac_seasonality = True' mode.")
>>>>>>> 8c074b93
            P = period

            # Cut the series into seasonality-period chunks
            t = []
            if int(len(rest_y))%P==0:
                nchunks = int(len(rest_y))//P
            else:
                nchunks = int(len(rest_y))//P + 1

            for i in range(nchunks):
                if i == nchunks - 1:
                    t.append(rest_y[i*P:])
                else:
                    t.append(rest_y[i*P:i*P+P])

            # Do the average of the chunks
            t_avg = []
            for i in range(P):
                t_avg.append(np.mean([t[x][i] for x in range(nchunks)]))

            # Create a new series repeating this pattern
            seasonal_y = []
            for i in range(len(rest_y)):
                seasonal_y.append(t_avg[i%P])
            seasonal_data = pd.Series(index=data.index, data=seasonal_y)
            seasonal_ts = TimeSeries(seasonal_data, tz=self.tz, name=self.name+"-Seasonal")

            # Build the residue time series
            residue_y = rest_y - seasonal_y
            residue_data = pd.Series(index=data.index, data=residue_y)
            residue_ts = TimeSeries(residue_data, tz=self.tz, name=self.name+str("-Residue"))
        
        # Return results
        if polyn_order is not None:
            if extract_seasonality==True:
                return [lin_trend_ts, polyn_comp_ts, seasonal_ts, residue_ts]
            else:
                return [lin_trend_ts, polyn_comp_ts, rest_ts]
        else:
            if extract_seasonality==True:
                return [lin_trend_ts, seasonal_ts, residue_ts]
            else:
                return [lin_trend_ts, rest_ts]


    def gaussian_process(self,
                         rbf_scale: float,
                         rbf_scale_bounds: (float, float),
                         noise: float,
                         noise_bounds: (float, float),
                         alpha: float=1e-10,
                         plotting: bool=False,
                         figsize: (float, float) = (12, 5),
                         dpi: float=100
                         ) -> ['TimeSeries', 'TimeSeries', 'TimeSeries']:
        """
        Employs Gaussian Process Regression (GPR) from scikit-learn to fit a time series. 
        
        Parameters
        rbf_scale : float
          Length scale for the RBF kernel.
        rbf_scale_bounds : 2-tuple of floats
          Length scale bounds for the RBF kernel.
        noise : float
          Noise level for the white noise kernel.
        noise_bounds : 2-tuple of floats
          Noise level bounds for the white noise kernel.
        alpha : float
          Noise added to the diagonal of the kernel matrix during fitting.
        plotting : bool
         Option to plot or not the result of the GPR.
        figsize : 2-tuple of ints
          Dimensions of the figure.
        dpi : int
          Dots-per-inch definition of the figure.
        
        Returns
        -------
        List of 3 TimeSeries
          3 time series for the mean and the envelope +sigma and -sigma of standard deviation.
        """

        # Shape the data
        X = np.array([float(datetime.timestamp(x)) for x in self.data.index])[:, np.newaxis]
        y = self.data.values.flatten()

        # Set the kernel
        initial_kernel = 1 * kernels.RBF(length_scale=rbf_scale,
                                         length_scale_bounds=rbf_scale_bounds) \
                         + kernels.WhiteKernel(noise_level=noise,
                                               noise_level_bounds=noise_bounds)

        # Do regression
        gpr = GaussianProcessRegressor(kernel=initial_kernel,
                                       alpha=alpha,
                                       optimizer='fmin_l_bfgs_b',
                                       n_restarts_optimizer=1,
                                       random_state=0)
        gpr = gpr.fit(X,y)
        print("The GPR score is: ", gpr.score(X,y))
        
        # Create fitting time series
        N = len(y)
        X_ = np.linspace(min(X)[0], max(X)[0], N)
        
        # Mean fit
        y_mean, y_cov = gpr.predict(X_[:,np.newaxis], return_cov=True)
        idx = self.data.index
        ts_mean = TimeSeries(pd.Series(index=idx, data=y_mean), tz=self.tz, name='Mean from GPR')
        
        # Mean - (1-sigma)
        y_std_m = y_mean - np.sqrt(np.diag(y_cov))
        ts_std_m = TimeSeries(pd.Series(index=idx, data=y_std_m), tz=self.tz, name='Mean-sigma from GPR')
        
        # Mean + (1-sigma)
        y_std_p = y_mean + np.sqrt(np.diag(y_cov))
        ts_std_p = TimeSeries(pd.Series(index=idx, data=y_std_p), tz=self.tz, name='Mean+sigma from GPR')
        
        # Plot the result
        if plotting==True:
            plt.figure(figsize=figsize, dpi=dpi)
            plt.plot(self.data.index, y_mean, color='k', lw=3, label="Mean")
            plt.plot(self.data.index, y_std_m, color='k', label="Mean - 1-sigma")
            plt.plot(self.data.index, y_std_p, color='k', label="Mean + 1-sigma")
            plt.fill_between(self.data.index, y_std_m, y_std_p, alpha=0.5, color='gray')
            plt.plot(self.data.index, self.data.values, color='r', label=self.name)
            title = "Gaussian Process Regression: \n Time series " \
                    + " from " + str(self.start_utc)[:10] + " to " + str(self.end_utc)[:10]
            plt.gca().set(title=title, xlabel="Date", ylabel="Value")
            plt.legend()
            plt.show()
        
        # Returning the time series
        return [ts_mean, ts_std_m, ts_std_p]

    
    def make_selection(self,
                       threshold: float,
                       mode: str
                       ) -> 'TimeSeries':
        """
        Make a time series from selected events and the values of the time series.

        Arguments
        ---------
        threshold : float
          Threshold value for selection.
        mode : str
          Mode to choose from (among ['run-ups', 'run-downs', 'symmetric']).

        Returns
        -------
        TimeSeries
          Time series of the selection.

        Notes
        -----
          Function adapted from "Advances in Financial Machine Learning",
          Marcos López de Prado (2018).
        """

        # Checks
        assert(mode in ['run-ups', 'run-downs', 'symmetric'])

        # Implements the symmetric cumsum filter
        t_events, s_pos, s_neg = [], 0, 0
        diff = self.data.diff()
        for t in diff.index[1:]:
            s_pos = max(0, s_pos + diff.loc[t])
            s_neg = min(0, s_neg + diff.loc[t])

            if mode == 'run-downs':
                if s_neg < -threshold:
                    s_neg = 0
                    t_events.append(t)
            elif mode == 'run-ups':
                if s_pos > threshold:
                    s_pos = 0
                    t_events.append(t)
            elif mode == 'symmetric':
                if s_neg < -threshold:
                    s_neg = 0
                    t_events.append(t)
                elif s_pos > threshold:
                    s_pos = 0
                    t_events.append(t)

        t_index = pd.DatetimeIndex(t_events)

        # Get selection values into DataFrame
        df_selection = self.data.loc[t_index]

        # Make TimeSeries
        ts_selection = TimeSeries(data=df_selection, tz=self.tz, unit=self.unit, name=self.name + "_Selection")
        
        return ts_selection
    

#---------#---------#---------#---------#---------#---------#---------#---------#---------#


# CLASS CatTimeSeries

@typechecked
class CatTimeSeries(Series):
    """
    Class defining a categoric time series and its methods.
    
    This class inherits from the parent class 'Series'.
    
    Attributes
    ----------
    data : pandas.Series or pandas.DataFrame
      Contains a time-like index and for each time a single value.
    start_utc : Pandas.Timestamp
      Starting date.
    end_utc : Pandas.Timestamp
      Ending date.
    nvalues : int
      Number of values, i.e. also of dates.
    freq : str or None
      Frequency inferred from index.
    name : str
      Name or nickname of the series.
    unit : str or None
      Unit of the time series values.
    tz : str
      Timezone name.
    timezone : pytz timezone
      Timezone associated with dates.
    type : str
      Type of the series.
    """
    
    def __init__(self,
                 data: Union[pd.Series, pd.DataFrame, None]=None,
                 tz: str=None,
                 unit: str=None,
                 name: str=None
                 ) -> None:
        """
        Receives a pandas.Series or pandas.DataFrame as an argument and initializes the time series.
        """

        super().__init__(data=data, tz=tz, unit=unit, name=name)
        
        # Add attributes initialization if needed
        self.type = 'CatTimeSeries'

    
    def prepare_cat_plot(self) -> (list, list, dict):
        """
        Returns an appropriate dictionary to plot values of a CatTimeSeries.
        """
        
        # Initialization
        set_cats = sorted(list(set(self.data.values.flatten())))
        n_cats = len(set_cats)
        try:
            assert(n_cats<=10)
        except ValueError:
            raise ValueError("Number of categories too large for colors handling.")
        
        # Dates
        X = [datetime.timestamp(x) for x in self.data.index]
        # Adding one more step to show last value
        delta = self.data.index[-1] - self.data.index[-2]
        X.append(datetime.timestamp(self.data.index[-1] + delta))
        
        # Category values
        y = self.data.values.flatten().tolist()
        # Copying the last values
        y.append(y[-1])
            
        # Prepare Colors
        large_color_dict = { 0: 'Red', 1: 'DeepPink', 2: 'DarkOrange', 3: 'Yellow',
                             4: 'Magenta', 5: 'Lime', 6: 'Dark Green', 7: 'DarkCyan',
                             8: 'DarkTurquoise', 9:'DodgerBlue' }
        restricted_keys = [int(x) for x in np.linspace(0,9,n_cats).tolist()]
        restricted_colors = [large_color_dict[x] for x in restricted_keys]
        keys_to_cats = [set_cats[x] for x in range(0,n_cats)]

        # Create the restricted color dictionary
        D = dict(zip(keys_to_cats, restricted_colors))
        
        return X, y, D
    
    
    def simple_plot(self,
                    figsize: (float, float) = (12, 5),
                    dpi: float = 100
                    ) -> None:
        """
        Plots the categorical time series in a simple way.
        The number of categories is limited to 10 in order to easily handle colors.

        Parameters
        ----------
        figsize : 2-tuple of ints
          Dimensions of the figure.
        dpi : int
          Dots-per-inch definition of the figure.
          
        Returns
        -------
        None
          None
        """
        
        # Making the restricted color dictionary
        X, y, D = self.prepare_cat_plot()
        
        # Initiate figure
        fig, ax = plt.subplots(figsize=figsize, dpi=dpi)
        
        # Color block
        left_X = X[0]
        current_y = y[0]
        for i in range(1,self.nvalues+1,1):
            
            # For any block
            if y[i] != current_y:
                ax.fill_between([datetime.fromtimestamp(left_X), datetime.fromtimestamp(X[i])],
                                [0,0], [1,1], color=D[current_y], alpha=0.5)
                left_X = X[i]
                current_y = y[i]

            # For the last block
            if i == self.nvalues:
                ax.fill_between([datetime.fromtimestamp(left_X), datetime.fromtimestamp(X[i])],
                                [0,0], [1,1], color=D[current_y], alpha=0.5)
        
        # Make it cute
        title = "Categorical Time series " + self.name + " from " + str(self.start_utc)[:10] \
                + " to " + str(self.end_utc)[:10]
        if self.tz is None:
            xlabel = 'Date'
        else:
            xlabel = 'Date (' + self.tz + ')'
        plt.gca().set(title=title, xlabel=xlabel, ylabel="")
        plt.show()
        
        return None
    
    
#---------#---------#---------#---------#---------#---------#---------#---------#---------#
    

### FUNCTIONS HELPING TO CREATE A TIMESERIES ###

#@typechecked
def type_to_series(series_type):
    """
    Returns the class TimeSeries or CatTimeSeries
    depending on whether it receives 'TS' or 'CTS' argument.
    """
    
    if series_type == 'TS':
        return TimeSeries
    elif series_type == 'CTS':
        return CatTimeSeries
    
    if series_type == None:
        return TimeSeries
    else:
        raise ValueError("Series type not recognized.")


#@typechecked
def build_from_csv(tz: Union[str, list, None]=None,
                   unit: Union[str, list, None]=None,
                   name: Union[str, list, None]=None,
                   type: Union[str, list, None]=None,
                   **kwargs: Any
                   ):
    """
    Returns a list of time series from the reading of a .csv file.
    This function uses the function pandas.read_csv().
    
    Arguments
    ---------
    tz : str or list of str.
      Timezone name or list of timezone names.
    unit : str or list of str
      Unit name or list of unit names.
    name : str or list of str
      Time series name or list of time series names.
    type : str or list of str
      Time series type or list of time series types.
    **kwargs
        Arbitrary keyword arguments for pandas.read_csv().
    
    Returns
    -------
    List of TimeSeries
      Time series built from the .csv file.
      
    Notes
    -----
      To learn more about pandas.read_csv(), please refer to:
      https://pandas.pydata.org/pandas-docs/stable/reference/api/pandas.read_csv.html
    """
   
    # Import data into a DataFrame
    data = pd.read_csv(**kwargs)
    ncols = data.shape[1]
        
    # Return a time series
    if ncols == 1 :
        if type is not None:
            return type_to_series(series_type=type)(data=data, tz=tz, unit=unit, name=name)
        else:
            return type_to_series(series_type='TS')(data=data, tz=tz, unit=unit, name=name)
    
    # or return a list of time series
    else:
        # Checks
        if tz is not None:
            assert(isinstance(tz, list))
            assert(len(tz) == ncols)
        else:
            tz = [None] * ncols
            
        if unit is not None:
            assert(isinstance(unit, list))
            assert(len(unit) == ncols)
        else:
            unit = [None] * ncols
            
        if name is not None:
            assert(isinstance(name, list))
            assert(len(name) == ncols)
        else:
            name = [None] * ncols
            
        if type is not None:
            assert(isinstance(type, list))
            assert(len(type) == ncols)
        else:
            type = ['TS'] * ncols
            
        # Fill up a list with time series
        ts_list = []
        for i in range(ncols):
            ts_list.append( type_to_series(type[i])(data=pd.Series(data.iloc[:,i]),
                                                    tz=tz[i],
                                                    unit=unit[i],
                                                    name=name[i]) )
        return ts_list


@typechecked
def build_from_excel(tz: Union[str, list]=None,
                     unit: Union[str, list]=None,
                     name: Union[str, list]=None,
                     type: Union[str, list]=None,
                     **kwargs: Any
                     ) -> list:
    """
    Returns a list of time series from the reading of an excel file.
    This function uses the function pandas.read_excel().
    
    Arguments
    ---------
    tz : str or list of str.
      Timezone name or list of timezone names.
    unit : str or list of str
      Unit name or list of unit names.
    name : str or list of str
      Time series name or list of time series names.
    type : str or list of str
      Time series type or list of time series types.
    **kwargs
        Arbitrary keyword arguments for pandas.read_excel().
    
    Returns
    -------
    List of TimeSeries
      Time series built from the excel file.
      
    Notes
    -----
      To learn more about pandas.read_excel(), please refer to:
      https://pandas.pydata.org/pandas-docs/stable/reference/api/pandas.read_excel.html
    """
   
    # Import data into a DataFrame
    data = pd.read_excel(**kwargs)
    ncols = data.shape[1]
        
    # Return a time series
    if ncols == 1 :
        return type_to_series(series_type=type)(data, tz=tz, unit=unit, name=name)
    # or return a list of time series
    else:
        # Checks
        if tz is not None:
            assert(isinstance(tz, list))
            assert(len(tz)==ncols)
        else:
            tz = [None] * ncols
            
        if unit is not None:
            assert(isinstance(unit, list))
            assert(len(unit)==ncols)
        else:
            unit = [None] * ncols
            
        if name is not None:
            assert(isinstance(name, list))
            assert(len(name)==ncols)
        else:
            name = [None] * ncols
            
        if type is not None:
            assert(isinstance(type, list))
            assert(len(type)==ncols)
        else:
            type = ['TS'] * ncols
            
        # Fill up a list with time series
        ts_list = []
        for i in range(ncols):
            ts_list.append( type_to_series(type[i])(pd.Series(data.iloc[:,i]), tz=tz[i],
                                                                                unit=unit[i],
                                                                                name=name[i]) )
        return ts_list


@typechecked
def build_from_dataframe(data: pd.DataFrame,
                         tz: Union[str, list]=None,
                         unit: Union[str, list]=None,
                         name: Union[str, list]=None,
                         type: Union[str, list]=None
                         ) -> list:
    """
    Returns a list of time series from the reading of Pandas DataFrame.
    
    Arguments
    ---------
    data : pandas.DataFrame
      Data frame to build the time series from.
    tz : str or list of str.
      Timezone name or list of timezone names.
    unit : str or list of str
      Unit name or list of unit names.
    name : str or list of str
      Time series name or list of time series names.
    type : str or list of str
      Time series type or list of time series types.
    
    Returns
    -------
    List of TimeSeries
      Time series built from the Pandas DataFrame.
    """
   
    # Import data into a DataFrame
    ncols = data.shape[1]
        
    # Return a time series
    if ncols == 1 :
        return type_to_series(series_type=type)(data, tz=tz, unit=unit, name=name)
    
    # or return a list of time series
    else:
        # Checks
        if tz is not None:
            assert(isinstance(tz, list))
            assert(len(tz)==ncols)
        else:
            tz = [None] * ncols
            
        if unit is not None:
            assert(isinstance(unit, list))
            assert(len(unit)==ncols)
        else:
            unit = [None] * ncols
            
        if name is not None:
            assert(isinstance(name, list))
            assert(len(name)==ncols)
        else:
            name = [None] * ncols
            
        if type is not None:
            assert(isinstance(type, list))
            assert(len(type)==ncols)
        else:
            type = ['TS'] * ncols
            
        # Fill up a list with time series
        ts_list = []
        for i in range(ncols):
            ts_list.append( type_to_series(type[i])(pd.Series(data.iloc[:,i]), tz=tz[i],
                                                                                unit=unit[i],
                                                                                name=name[i]) )
        return ts_list


@typechecked
def build_from_list(list_values: Union[list, np.ndarray],
                    tz: str=None,
                    unit: str=None,
                    name: str="",
                    **kwargs: Any
                    ) -> Union[TimeSeries, CatTimeSeries]:
    """
    Returns a time series or categorical time series from the reading of a list.
    
    Parameters
    ----------
    list_values : list of float or str
      List of values to generate either a TimeSeries or a CatTimeSeries.
    tz : str
      Time zone of the time series.
    unit : str
      Unit of the time series values when generating a TimeSeries.
    name : str
      Name or nickname of the series.
    **kwargs
        Arbitrary keyword arguments for pandas.date_range().
    
    Returns
    -------
    TimeSeries
      Time series built from the list of values and dates.
      
    Notes
    -----
      For pandas.date_range please consult the following page:
      https://pandas.pydata.org/pandas-docs/stable/reference/api/pandas.date_range.html
    """
   
    # Generate index
    data_index = pd.date_range(**kwargs)
    T = len(data_index)
    
    # Making series
    data = pd.Series(index=data_index, data=list_values)
    
    # Checks
    try:
        assert(len(list_values)==T)
    except IndexError:
        raise IndexError("Size of the index does not equate the length of list_values.")
        
    # If the first value is a string, make a CatTimeSeries
    if type(list_values[0]) == str:
        ts = CatTimeSeries(data, tz=tz, unit=unit, name=name)
    # If the first value isn't a string, make a TimeSeries
    else:
        ts = TimeSeries(data, tz=tz, unit=unit, name=name)
    
    return ts


@typechecked
def build_from_lists(list_dates: list,
                     list_values: list,
                     tz: str=None,
                     unit: str=None,
                     name: str=""
                     ) -> Union['TimeSeries', 'CatTimeSeries']:
    """
    Returns a time series or categorical time series from the reading of lists.
    
    Parameters
    ----------
    list_dates : list of datetimes or str
      List of values to generate either a TimeSeries or a CatTimeSeries.
    list_values : list of float or str
      List of values to generate either a TimeSeries or a CatTimeSeries.
    tz : str
      Time zone of the time series.
    unit : str
      Unit of the time series values when generating a TimeSeries.
    name : str
      Name or nickname of the series.
    
    Returns
    -------
    TimeSeries
      Time series built from the lists of values and dates.
    """

    # Checks
    try:
        assert(len(list_dates)==len(list_values))
    except IndexError:
        raise IndexError("Lengths of list_dates and list_values should be equal.")
    
    # Making series
    data = pd.Series(index=list_dates, data=list_values)
        
    # If the first value is a string, make a CatTimeSeries
    if type(list_values[0]) == str:
        ts = CatTimeSeries(data, tz=tz, unit=unit, name=name)
    # If the first value isn't a string, make a TimeSeries
    else:
        ts = TimeSeries(data, tz=tz, unit=unit, name=name)
    
    return ts



### FUNCTIONS USING TIMESERIES AS ARGUMENTS ###

@typechecked
def linear_tvalue(data: Union[list, np.ndarray, pd.Series]) -> float:
    """
    Compute the t-value from a linear trend.
    
    Arguments
    ---------
    data : list of floats, numpy.array or pandas.Series
      Data to compute the linear t_value from.
      
    Returns
    -------
    float
      Linear t-value for the provided data.
    
    Notes
    -----
      Function adapted from "Machine Learning for Asset Managers",
      Marcos López de Prado (2020).
    """
    
    # Checks
    if not isinstance(data, list) and not isinstance(data, np.ndarray) and not isinstance(data, pd.Series):
        raise TypeError("Argument data must be a list, a numpy.ndarray or a pandas.Series.")
    
    # Initializations
    if isinstance(data, list):
        N = len(data)
    else:
        N = data.shape[0]
        
    # Prepare linear trend
    x = np.ones((N, 2))
    x[:,1] = np.arange(N)
    
    # Fit the linear trend
    ols = OLS(data, x).fit()
    
    # Get linear tvalue
    tval = ols.tvalues[1]
    
    return tval


#@typechecked
def bins_from_trend(ts: TimeSeries,
                    max_span: list,
                    return_df: bool=False
                    ):
    """
    Derive labels from the sign of the t-value of linear trend
    and return a CatTimeSeries representing the labels.
    
    Arguments
    ---------
    ts : TimeSeries
      Time series from which we want to extract bins.
    max_span : list of 3 integer
        Characteristics of the horizon used to search for maximum linear t-value.
        Represents [index min, index max, step size].
    return_df : bool
      Option to return the data frame with bin information.
    
    Returns
    -------
    CatTimeSeries
      Categorical time series representing the trend sign.
    pandas.DataFrame
      Data frame containing information about the constructed bins.
    
    Notes
    -----
      Function adapted from "Machine Learning for Asset Managers",
      Marcos López de Prado (2020).
    """
    
    # Checks
    if not isinstance(max_span, list) and (len(max_span) != 3):
        raise AssertionError("max_span must be a list of 3 integers.")
    
    # Initializations
    out = pd.DataFrame(index=ts.data.index, columns=['trend_end_time', 't_value', 'trend_sign'])
    horizons = range(*max_span)
    
    # Going through time
    for t0 in ts.data.index:
        s0 = pd.Series()
        iloc0 = ts.data.index.get_loc(t0)
        if iloc0 + max(horizons) > ts.data.shape[0]:
            continue
            
        for horizon in horizons:
            t1 = ts.data.index[iloc0 + horizon - 1]
            s1 = ts.data.loc[t0:t1]
            s0.loc[t1] = linear_tvalue(s1.values)
        t1 = s0.replace([-np.inf, np.inf, np.nan], 0).abs().idxmax()
        
        out.loc[t0, ['trend_end_time','t_value','trend_sign']] = s0.index[-1], s0[t1], np.sign(s0[t1])
    
    out['trend_end_time'] = pd.to_datetime(out['trend_end_time'])
    out['trend_sign'] = pd.to_numeric(out['trend_sign'], downcast='signed')
    
    # Make data frame to output
    df = out.dropna(subset=['trend_sign'])
    
    # Make CatTimeSeries
    df_tmp = pd.DataFrame(index=df.index, data=df['trend_sign'])
    cts = CatTimeSeries(data=df_tmp, tz=ts.tz, unit=ts.unit, name="Trend from " + ts.name)
    
    # Return
    if return_df is True:
        return cts, df
    else:
        return cts


@typechecked
def tick_imbalance(ts: TimeSeries, name: str=None) -> TimeSeries:
    """
    Computes the tick imbalance from a time series.
    
    Arguments
    ---------
    ts : TimeSeries
      Time series we want to extract tick imbalance from.
    name : str
      Name of the new time series.
      
    Returns
    -------
    TimeSeries
      Time series representing tick imbalance.
      
    Notes
    -----
      Function adapted from "Advances in Financial Machine Learning",
      Marcos López de Prado (2018).
    """
    
<<<<<<< HEAD
    # Checks
    if not isinstance(ts, TimeSeries):
        raise TypeError("ts must be a TimeSeries.")
    
=======
>>>>>>> 8c074b93
    # Initialization
    delta = ts.percent_change()
    T = delta.nvalues
    
    # Create the imbalance data
    tick_imb_data = [np.abs(delta.data.values[0]) / delta.data.values[0]]
    for t in range(1,T,1):
        if delta.data.values[t] == 0.:
            tick_imb_data.append(tick_imb_data[t-1])
        else:
            tick_imb_data.append(np.abs(delta.data.values[t]) / delta.data.values[t])
            
    # Make DataFrame and TimeSeries
    tick_imb_df = pd.DataFrame(index=delta.data.index, data=tick_imb_data)
    tick_imb_ts = TimeSeries(tick_imb_df, tz=ts.tz, unit=None, name=name)

    return tick_imb_ts


@typechecked
def imbalance(tick_imb_ts: TimeSeries, ts: TimeSeries=None, name: str=None) -> TimeSeries:
    """
    Compute the value imbalance from tick imbalance and a time series.
    
    If ts = None, the cumulative sum of tick imbalance is returned.
    If ts is not None, the cumulative sum of tick imbalance is combined
    with the values for ts in order to generate a new time series.
    
    Arguments
    ---------
    tick_imb_ts : TimeSeries
      Time series of tick imbalance.
    ts : TimeSeries
      Optional time series to combine with imbalance.
    name : str
      Name of the new time series.
    
    Returns
    -------
    TimeSeries
      Time series representing tick + value imbalance.
      
    Notes
    -----
      Function adapted from "Advances in Financial Machine Learning",
      Marcos López de Prado (2018).
    """
    
    # Checks
    if not isinstance(tick_imb_ts, TimeSeries):
        raise TypeError('tick_imb_ts must be a TimeSeries.')
    assert(tick_imb_ts.data.values[1:].max()==1) # First value is NaN
    assert(tick_imb_ts.data.values[1:].min()==-1) # First value is NaN
    if ts is not None:
        assert(isinstance(ts, TimeSeries))
        if tick_imb_ts.tz != ts.tz:
            raise AssertionError("tick_imb_ts and ts must have same timezone!")

    # Compute the cumulative sum (with or without v time series)
    if ts is None:
        tickval_imb_df = pd.DataFrame(index=tick_imb_ts.data.index, data=tick_imb_ts.data.cumsum())
    else:
        assert((tick_imb_ts.data.index == ts.data.index[1:]).all())
        T = tick_imb_ts.nvalues
        new_data = [tick_imb_ts.data.values[t] * ts.data.values[t+1] for t in range(T)]
        tickval_imb_df = pd.DataFrame(index=tick_imb_ts.data.index, data=new_data)
    
    # Make TimeSeries
    tickval_imb_ts = TimeSeries(data=tickval_imb_df, tz=tick_imb_ts.tz, unit=None, name=name)
    
    return tickval_imb_ts


@typechecked
def multi_plot(Series: list, figsize: (float, float) = (12, 5), dpi: float=100, title: str=None) -> None:
    """
    Plots multiple time series together.
    
    Parameters
    ----------
    Series : List of Series
      Series (i.e. TimeSeries or CatTimeSeries) to be plotted.
    figsize : 2-tuple of ints
      Dimensions of the figure.
    dpi : int
      Dots-per-inch definition of the figure.
    title : str
      New title to eventually use.

    Returns
    -------
    None
      None
    """

    # Checks
    # All series with same timezone
    name_tz = Series[0].tz
    for s in Series:
        if s.tz != name_tz:
            raise AssertionError("Series must have the same time zone.")
    
    # Initialization
    N = len(Series)
    fig, ax = plt.subplots(figsize=figsize, dpi=dpi)
    min_date, max_date = Series[0].data.index[0], Series[0].data.index[-1]
    min_val, max_val = min(Series[0].data.values.flatten()), max(Series[0].data.values.flatten())

    # Determine min and max values
    for i in range(1,N):
        min_date = min(Series[i].data.index[0], min_date)
        max_date = max(Series[i].data.index[-1], max_date)
        if Series[i].type == 'TimeSeries':
            min_val = min(min(Series[i].data.values.flatten()), min_val)
            max_val = max(max(Series[i].data.values.flatten()), max_val)

    # Loop through the series
    for i in range(N):
            
        # If the series is a CatTimeSeries:
        if Series[i].type == 'CatTimeSeries':
            # Get values and adapted dictionary
            X, y, D = Series[i].prepare_cat_plot()
            # Color block
            left_X = X[0]
            current_y = y[0]
            for i in range(1,len(X),1):
                # For any block
                if y[i] != current_y:
                    ax.fill_between([ datetime.fromtimestamp(left_X),
                                      datetime.fromtimestamp(X[i])],
                                    [min_val, min_val],
                                    [max_val, max_val],
                                    color=D[current_y],
                                    alpha=0.5)
                    left_X = X[i]
                    current_y = y[i]
                # For the last block
                if i == len(X)-1:
                    ax.fill_between([ datetime.fromtimestamp(left_X),
                                      datetime.fromtimestamp(X[i])],
                                    [min_val, min_val],
                                    [max_val, max_val],
                                    color=D[current_y],
                                    alpha=0.5)
            
        # If the series is a TimeSeries
        elif Series[i].type == 'TimeSeries':
            plt.plot(Series[i].data.index, Series[i].data.values, label=Series[i].name)
        
    # Make it cute
    if title is None:
        title = f"Multi-plot of time series from {str(min_date)[:10]} to {str(max_date)[:10]}"
    if Series[0].tz is None:
        xlabel = 'Date'
    else:
        xlabel = 'Date (' + Series[0].tz + ')'
    plt.gca().set(title=title, xlabel=xlabel, ylabel="Value")
    plt.legend()
    plt.show()
        
    return None


@typechecked
def multi_plot_distrib(Series: list, bins: int=20, figsize: (float, float) = (10, 4), dpi: float=100) -> None:
    """
    Plots multiple time series together and their distributions of values.
    Only TimeSeries are allowed here, not CatTimeSeries.
    
    Parameters
    ----------
    Series : List of Series
      Series TimeSeries to be plotted.
    bins : int
      Number of bins for the distribution of values.
    figsize : 2-tuple of ints
      Dimensions of the figure.
    dpi : int
      Dots-per-inch definition of the figure.
      
    Returns
    -------
    None
      None
    """

    # Checks
    assert(isinstance(bins,int))
    # All series with same timezone
    name_tz = Series[0].tz
    for s in Series:
        if s.tz != name_tz:
            raise AssertionError("Series must have the same time zone.")

    # Initialization
    N = len(Series)
    min_date, max_date = Series[0].data.index[0], Series[0].data.index[-1]
    min_val, max_val = min(Series[0].data.values.flatten()), max(Series[0].data.values.flatten())

    # Determine min and max values
    for i in range(1,N):
        min_date = min(Series[i].data.index[0], min_date)
        max_date = max(Series[i].data.index[-1], max_date)
        if Series[i].type == 'TimeSeries':
            min_val = min(min(Series[i].data.values.flatten()), min_val)
            max_val = max(max(Series[i].data.values.flatten()), max_val)
        
    # Plot
    fig = plt.figure(figsize=figsize, dpi=dpi)
    gs = fig.add_gridspec(1, 4)

    # Plot 1 - Time Series simple plot
    f_ax1 = fig.add_subplot(gs[:, 0:3])
    # Loop through the series
    for i in range(N):
        f_ax1.plot(Series[i].data.index, Series[i].data.values)
    title1 = "Time series from " + str(min_date)[:10] + " to " + str(max_date)[:10]
    if Series[0].tz is None:
        xlabel = 'Date'
    else:
        xlabel = 'Date (' + Series[0].tz + ')'
    plt.gca().set(title=title1, xlabel=xlabel, ylabel="Value")

    # Plot 2 - Distribution of values
    f_ax2 = fig.add_subplot(gs[:, 3:])
    # Loop through the series
    for i in range(N):
        Series[i].data.hist(bins=bins, grid=False, ax=f_ax2, orientation="horizontal", alpha=N/(2*N-1))
    plt.subplots_adjust(left=0, bottom=0, right=1, top=1, wspace=0.3, hspace=0)
    title2 = "Distributions"
    plt.gca().set(title=title2, xlabel="Value", ylabel="Hits")

    return None
    

    
    
#---------#---------#---------#---------#---------#---------#---------#---------#---------#<|MERGE_RESOLUTION|>--- conflicted
+++ resolved
@@ -992,14 +992,10 @@
     
     ### SIMPLE TRANSFORMATIONS OF THE TIME SERIES TO CREATE A NEW TIME SERIES ###
     
-<<<<<<< HEAD
-    def trim(self, new_start, new_end, name=None):
-=======
     def trim(self,
              new_start: Union[str, datetime.date],
              new_end: Union[str, datetime.date]
              ) -> 'TimeSeries':
->>>>>>> 8c074b93
         """
         Method that trims the time series to the desired dates
         and send back a new time series.
@@ -1012,13 +1008,9 @@
         return new_ts
     
     
-<<<<<<< HEAD
-    def add_cst(self, cst=0, name=None):
-=======
     def add_cst(self,
                 cst: float=0
                 ) -> 'TimeSeries':
->>>>>>> 8c074b93
         """
         Method that adds a constant to the time series.
         """
@@ -1030,13 +1022,9 @@
         return new_ts
     
     
-<<<<<<< HEAD
-    def mult_by_cst(self, cst=1, name=None):
-=======
     def mult_by_cst(self,
                     cst: float=1
                     ) -> 'TimeSeries':
->>>>>>> 8c074b93
         """
         Method that multiplies the time series by a constant.
         """
@@ -1048,14 +1036,10 @@
         return new_ts
     
     
-<<<<<<< HEAD
-    def linear_combination(self, other_ts, factor1=1, factor2=1, name=None):
-=======
     def linear_combination(self,
                            other_ts: 'TimeSeries',
                            factor1: float=1,
                            factor2: float=1):
->>>>>>> 8c074b93
         """
         Method that adds a time series to the current one
         according to linear combination:
@@ -1073,9 +1057,6 @@
         return new_ts
     
     
-<<<<<<< HEAD
-    def convolve(self, func, x_min, x_max, n_points, normalize=False, name=None):
-=======
     def convolve(self,
                  func: Callable[[float], float],
                  x_min: float,
@@ -1084,7 +1065,6 @@
                  normalize: bool=False,
                  name: str=None
                  ) -> 'TimeSeries':
->>>>>>> 8c074b93
         """
         Performs a convolution of the time series with a function 'func'.
         The 'normalize' option allows to renormalize 'func' such that
@@ -1128,10 +1108,6 @@
             name = self.name + str('-Convolved')
 
         # Generate convolved values
-<<<<<<< HEAD
-        convolved_vals = np.convolve(func_vals, ts.flatten(), mode='same')
-        convolved_ts = TimeSeries(pd.Series(index=self.data.index, data=convolved_vals), tz=self.tz, name=name)
-=======
         convolved_vals = np.convolve(func_vals, ts_vals.flatten(), mode='same')
         if name is None:
             name = "Convolved-" + self.name
@@ -1139,7 +1115,6 @@
                                   tz=self.tz,
                                   unit=self.unit,
                                   name=name)
->>>>>>> 8c074b93
         
         return convolved_ts
     
@@ -1451,11 +1426,7 @@
                 assert(period)
                 assert(isinstance(period, int))
             except AssertionError:
-<<<<<<< HEAD
-                raise AssertionError("Period must be specified for extrac_seasonality=True mode.")
-=======
                 raise AssertionError("Period must be specified for 'extrac_seasonality = True' mode.")
->>>>>>> 8c074b93
             P = period
 
             # Cut the series into seasonality-period chunks
@@ -2304,13 +2275,6 @@
       Marcos López de Prado (2018).
     """
     
-<<<<<<< HEAD
-    # Checks
-    if not isinstance(ts, TimeSeries):
-        raise TypeError("ts must be a TimeSeries.")
-    
-=======
->>>>>>> 8c074b93
     # Initialization
     delta = ts.percent_change()
     T = delta.nvalues
