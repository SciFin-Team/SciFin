--- conflicted
+++ resolved
@@ -106,28 +106,20 @@
                 self.start_utc = datetime.strptime(str(new_index[0]), fmt)
                 self.end_utc = datetime.strptime(str(new_index[-1]), fmt)
                 self.nvalues = df.shape[0]
-<<<<<<< HEAD
                 try:
                     self.freq = pd.infer_freq(self.data.index)
                 except:
                     self.freq = 'Unknown'
-=======
-                self.freq = pd.infer_freq(new_index)
->>>>>>> 785f2a24
                 self.name = name
             else:
                 self.data = df
                 self.start_utc = df.index[0]
                 self.end_utc = df.index[-1]
                 self.nvalues = df.shape[0]
-<<<<<<< HEAD
                 try:
                     self.freq = pd.infer_freq(self.data.index)
                 except:
                     self.freq = 'Unknown'
-=======
-                self.freq = pd.infer_freq(df.index)
->>>>>>> 785f2a24
                 self.name = name
                 
         # Deal with unit     
