# Created on 2020/7/15

# This module is for the class TimeSeries and related functions.

# Standard library imports
from datetime import datetime
from typing import Any, Callable, Optional, Union
import warnings

# Third party imports
import matplotlib.pyplot as plt
import numpy as np
import pandas as pd
import pytz
import scipy.stats as stats
from sklearn.linear_model import LinearRegression
from sklearn.linear_model import Ridge
from sklearn.preprocessing import PolynomialFeatures
from sklearn.pipeline import make_pipeline
from sklearn.gaussian_process import GaussianProcessRegressor, kernels
from statsmodels.api import OLS
from statsmodels.graphics.tsaplots import plot_acf, plot_pacf
from typeguard import typechecked

# Local application imports
from .. import exceptions


# Dictionary of Pandas' Offset Aliases
# and their numbers of appearance in a year.
DPOA = {'D': 365, 'B': 252, 'W': 52,
        'SM': 24, 'SMS': 24, 
        'BM': 12, 'BMS': 12, 'M': 12, 'MS': 12,
        'BQ': 4, 'BQS': 4, 'Q': 4, 'QS': 4,
        'Y': 1, 'A':1}

# Datetimes format
fmt = "%Y-%m-%d %H:%M:%S"
fmtz = "%Y-%m-%d %H:%M:%S %Z%z"

#---------#---------#---------#---------#---------#---------#---------#---------#---------#

@typechecked
def get_list_timezones() -> None:
    """
    Lists all the time zone names that can be used.
    """
    print(pytz.all_timezones)
    return None


# CLASS Series

@typechecked
class Series:
    """
    Abstract class defining a Series and its methods.
    
    This class serves as a parent class for TimeSeries and CatTimeSeries.
    
    Attributes
    ----------
    data : pandas.Series or pandas.DataFrame
      Contains a time-like index and for each time a single value.
    start_utc : Pandas.Timestamp
      Starting date.
    end_utc : Pandas.Timestamp
      Ending date.
    nvalues : int
      Number of values, i.e. also of dates.
    freq : str or None
      Frequency inferred from index.
    name : str
      Name or nickname of the series.
    unit : str or None
      Unit of the series values.
    tz : str
      Timezone name.
    timezone : pytz timezone
      Timezone associated with dates.
    """
    
    def __init__(self,
                 data: Union[pd.Series, pd.DataFrame, None]=None,
                 tz: str=None,
                 unit: str=None,
                 name: str=None
                 ) -> None:
        """
        Receives a panda.Series or pandas.DataFrame as an argument and initializes the time series.
        """
        
        # Deal with DataFrame / Series
        if (data is None) or (data.empty is True):
            self.data = pd.Series(index=None, data=None)
            self.start_utc = None
            self.end_utc = None
            self.nvalues = 0
            self.freq = None
            self.name = 'Empty TimeSeries'
        else:
            # Making sure the user entered a pandas.Series or pandas.DataFrame
            # with just an index and one column for values
            if isinstance(data, pd.DataFrame):
                if data.shape[1] != 1:
                    raise AssertionError("Time series must be built from a pandas.Series or a pandas.DataFrame with only one value column.")
                else:
                    self.data = pd.Series(data.iloc[:, 0])
            elif not isinstance(data, pd.Series):
                raise AssertionError("Time series must be built from a pandas.Series or a pandas.DataFrame with only one value column.")
            else:
                self.data = data
                
            # Deal with time
            if type(data.index[0]) == 'str':
                data.index = pd.to_datetime(data.index, format=fmt)
                self.start_utc = datetime.strptime(str(data.index[0]), fmt)
                self.end_utc = datetime.strptime(str(data.index[-1]), fmt)
                self.nvalues = data.shape[0]
            else:
                self.start_utc = data.index[0]
                self.end_utc = data.index[-1]
                self.nvalues = data.shape[0]
            try:
                self.freq = pd.infer_freq(self.data.index)
            except:
                self.freq = 'Unknown'
        
        # Deal with unit
        self.unit = unit
        
        # Deal with timezone
        if tz is None:
            self.tz = 'UTC'
            self.timezone = pytz.utc
        else:
            self.tz = tz
            self.timezone = pytz.timezone(tz)
        
        # Deal with name (nickname)
        if name is None:
            name = ""
        self.name = name
        

    def get_start_date_local(self) -> datetime.date:
        """
        Returns the attribute UTC start date in local time zone defined by attribute timezone.
        """

        start_tmp = datetime.strptime(str(self.start_utc), fmt).astimezone(self.timezone)

        return datetime.strftime(start_tmp, format=fmtz)
    
    
    def get_end_date_local(self) -> datetime.date:
        """
        Returns the attribute UTC end date in local time zone defined by attribute timezone.
        """

        end_tmp = datetime.strptime(str(self.end_utc), fmt).astimezone(self.timezone)

        return datetime.strftime(end_tmp, format=fmtz)

    
    def specify_data(self,
                     start: Union[str, datetime.date],
                     end: Union[str, datetime.date]
                     ) -> Union[pd.Series, pd.DataFrame]:
        """
        Returns the appropriate data according to user's specifying
        or not the desired start and end dates.
        """
         
        # Prepare data
        if (start is None) and (end is None):
            data = self.data

        elif (start is None) and (end is not None):
            data = self.data[:end]

        elif (start is not None) and (end is None):
            data = self.data[start:]

        elif (start is not None) and (end is not None):
            data = self.data[start:end]

        return data

    
    def start_end_names(self,
                        start: Union[str, datetime.date],
                        end: Union[str, datetime.date]
                        ) -> (str, str):
        """
        Recasts the time series dates to 10 characters strings
        if the date hasn't been re-specified (i.e. value is 'None').
        """

        s = str(self.start_utc)[:10] if (start is None) else start
        e = str(self.end_utc)[:10] if (end is None) else end

        return s, e
    
    
    def is_sampling_uniform(self) -> bool:
        """
        Tests if the sampling of a time series is uniform or not.
        Returns a boolean value True when the sampling is uniform, False otherwise.
        """

        # Prepare data
        sampling = [datetime.timestamp(x) for x in self.data.index]
        assert(len(sampling)==self.nvalues)
        intervals = [sampling[x] - sampling[x-1] for x in range(1,self.nvalues,1)]

        # Testing
        prev = intervals[0]
        for i in range(1,len(intervals),1):
            if intervals[i] - prev > 1.e-6:
                return False
        return True
    



#---------#---------#---------#---------#---------#---------#---------#---------#---------#

# CLASS TimeSeries

@typechecked
class TimeSeries(Series):
    """
    Class defining a time series and its methods.
    
    This class inherits from the parent class 'Series'.
    
    Attributes
    ----------
    data : pandas.Series or pandas.DataFrame
      Contains a time-like index and for each time a single value.
    start_utc : Pandas.Timestamp
      Starting date.
    end_utc : Pandas.Timestamp
      Ending date.
    nvalues : int
      Number of values, i.e. also of dates.
    freq : str or None
      Frequency inferred from index.
    name : str
      Name or nickname of the series.
    tz : str
      Timezone name.
    timezone : pytz timezone
      Timezone associated with dates.
    type : str
      Type of the series.
    unit : str or None
      Unit of the time series values.
    """
    
    def __init__(self,
                 data: Union[pd.Series, pd.DataFrame, None]=None,
                 tz: str=None,
                 unit: str=None,
                 name: str=None
                 ) -> None:
        """
        Receives a pandas.Series or pandas.DataFrame as an argument and initializes the time series.
        """

        super().__init__(data=data, tz=tz, unit=unit, name=name)
        
        # Add attributes initialization if needed
        self.type = 'TimeSeries'
    
    
    
    ### Plot INFORMATION ABOUT THE TIME SERIES ###
    
    def simple_plot(self,
                    figsize: (float, float) = (12, 5),
                    dpi: float=100
                    ) -> None:
        """
        Plots the time series in a simple way.

        Parameters
        ----------
        figsize : 2-tuple of ints
          Dimensions of the figure.
        dpi : int
          Dots-per-inch definition of the figure.
          
        Returns
        -------
        None
          None
        """
        
        # Plot
        plt.figure(figsize=figsize, dpi=dpi)
        plt.plot(self.data.index, self.data.values, color='k')
        
        # Make it cute
        if self.name is None:
            title = "Time series from " + str(self.start_utc)[:10] \
                    + " to " + str(self.end_utc)[:10]
        else:
            title = "Time series " + self.name + " from " + str(self.start_utc)[:10] \
                    + " to " + str(self.end_utc)[:10]
        if self.tz is None:
            xlabel = 'Date'
        else:
            xlabel = 'Date (' + self.tz + ')'
        if self.unit is None:
            ylabel = 'Value'
        else:
            ylabel = 'Value (' + self.unit + ')'
        plt.gca().set(title=title, xlabel=xlabel, ylabel=ylabel)
        plt.show()
        
        return None
    

    @typechecked
    def distribution(self,
                     start: Union[str, datetime.date]=None,
                     end: Union[str, datetime.date]=None,
                     bins: int=20,
                     figsize: (float, float) = (8, 4),
                     dpi: float=100
                     ) -> None:
        """
        Plots the distribution of values between two dates.
        """
        
        # Prepare data
        data = self.specify_data(start, end)
            
        # Plot distribution of values
        plt.figure(figsize=figsize, dpi=dpi)
        data.hist(bins=bins, grid=False, color='w', lw=2, edgecolor='k')
        
        # Make it cute        
        s,e = self.start_end_names(start, end)
        title = "Distribution of values between " + s + " and " + e
        plt.gca().set(title=title, xlabel="Value", ylabel="Hits")
        plt.show()
        
        return None
        
        
    def density(self,
                start: Union[str, datetime.date]=None,
                end: Union[str, datetime.date]=None,
                bins: int=20,
                figsize: (float, float) = (8, 4),
                dpi: float=100
                ) -> None:
        """
        Plots the density of values between two dates.
        """
        
        # Prepare data
        data = self.specify_data(start, end)
        s,e = self.start_end_names(start, end)
        
        # Plot distribution of values
        fig, ax = plt.subplots(figsize=figsize, dpi=dpi)
        data.plot.density(color='k', ax=ax, legend=False)
        
        # Make it cute
        title = "Density plot of values between " + s + " and " + e
        plt.gca().set(title=title, xlabel="Value", ylabel="Density")
        plt.show()
        
        return None
    

    def simple_plot_distrib(self,
                            start: Union[str, datetime.date]=None,
                            end: Union[str, datetime.date]=None,
                            bins: int=20,
                            figsize: (float, float) = (10, 4),
                            dpi: float=100
                            ) -> None:
        """
        Plots the time series and its associated distribution of values between two dates.
        """

        # Checks
        assert(isinstance(bins,int))
        
        # Prepare data
        data = self.specify_data(start, end)
        s,e = self.start_end_names(start, end)
        
        # Plot
        fig = plt.figure(figsize=figsize, dpi=dpi)
        gs = fig.add_gridspec(1, 4)
        
        # Plot 1 - Time Series simple plot
        f_ax1 = fig.add_subplot(gs[:, 0:3])
        f_ax1.plot(data.index, data.values, color='k')
        if self.name is None:
            title1 = "Time series from " + s + " to " + e
        else:
            title1 = "Time series " + self.name + " from " + s + " to " + e
        if self.tz is None:
            xlabel = 'Date'
        else:
            xlabel = 'Date (' + self.tz + ')'
        if self.unit is None:
            ylabel = 'Value'
        else:
            ylabel = 'Value (' + self.unit + ')'
        plt.gca().set(title=title1, xlabel=xlabel, ylabel=ylabel)
        
        # Plot 2 - Distribution of values
        f_ax2 = fig.add_subplot(gs[:, 3:])
        data.hist(bins=bins, grid=False, ax=f_ax2, orientation="horizontal", color='w', lw=2, edgecolor='k')
        plt.subplots_adjust(left=0, bottom=0, right=1, top=1, wspace=0.3, hspace=0)
        title2 = "Distribution"
        plt.gca().set(title=title2, xlabel=ylabel, ylabel="Hits")
        plt.show()

        return None
    
    
    def get_sampling_interval(self) -> Union[str, datetime.date]:
        """
        Returns the sampling interval for a uniformly-sampled time series.
        """
        if(self.is_sampling_uniform()==False):
            raise exceptions.SamplingError("Time series is not uniformly sampled.")
        else:
            idx1 = self.data.index[1]
            idx0 = self.data.index[0]
            intv = datetime.timestamp(idx1) - datetime.timestamp(idx0)
            return intv
        

    def lag_plot(self,
                 lag: int=1,
                 figsize: (float, float) = (5, 5),
                 dpi: float=100,
                 alpha: float=0.5
                 ) -> None:
        """
        Returns the scatter plot x_t v.s. x_{t-l}.
        """
        # Check
        try:
            assert(lag>0)
        except AssertionError:
            raise AssertionError("The lag must be an integer equal or more than 1.")
        
        # Do the plot
        fig = plt.figure(figsize=figsize, dpi=dpi)
        pd.plotting.lag_plot(self.data, lag=lag, c='black', alpha=alpha)
        
        # Set title
        if self.name is None:
            tmp_name = " "
        else:
            tmp_name = self.name
        title = "Lag plot of time series " + tmp_name
        plt.gca().set(title=title, xlabel="x(t)", ylabel="x(t+"+str(lag)+")")
        plt.show()
        
        return None
        
        
    def lag_plots(self,
                  nlags: int=5,
                  figsize: (float, float) = (10, 10),
                  dpi: float=100,
                  alpha: float=0.5
                  ) -> None:
        """
        Returns a number of scatter plots x_t v.s. x_{t-l}
        where l is the lag value taken from [0,...,nlags].
        
        Notes
        -----
          It is required that nlags > 1.
        """
        # Check
        try:
            assert(nlags>1)
        except AssertionError:
            raise AssertionError("nlags must be an integer starting from 2.")
            
        # Rule for the number of rows/cols
        ncols = int(np.sqrt(nlags))
        if(nlags % ncols == 0):
            nrows = nlags // ncols
        else:
            nrows = nlags // ncols + 1
        
        # Do the plots
        fig, axes = plt.subplots(nrows=nrows, ncols=ncols, sharex=True, sharey=True,
                                 figsize=figsize, dpi=dpi)
        for i, ax in enumerate(axes.flatten()[:nlags]):
            pd.plotting.lag_plot(self.data, lag=i+1, ax=ax, c='black', alpha=alpha)
            ax.set_xlabel("x(t)")
            ax.set_ylabel("x(t+"+str(i+1)+")")
        
        # Set title
        if self.name is None:
            tmp_name = " "
        else:
            tmp_name = self.name
        title = "Multiple lag plots of time series " + tmp_name
        fig.suptitle(title)
        plt.show()
        
        return None
    
    
    ### SIMPLE DATA EXTRACTION ON THE TIME SERIES ###
    
    def hist_avg(self, start: Union[str, datetime.date]=None, end: Union[str, datetime.date]=None) -> float:
        """
        Returns the historical average of the time series
        between two dates (default is the whole series).
        """
        data = self.specify_data(start, end)
        avg = data.values.mean()
        
        return avg
    
    
    def hist_std(self, start: Union[str, datetime.date]=None, end: Union[str, datetime.date]=None) -> float:
        """
        Returns the historical standard deviation of the time series
        between two dates (default is the whole series).
        """
        data = self.specify_data(start, end)
        std = data.values.std()
        
        return std
        
        
    def hist_variance(self, start: Union[str, datetime.date]=None, end: Union[str, datetime.date]=None) -> float:
        """
        Returns the historical variance of the time series
        between two dates (default is the whole series).
        """
        data = self.specify_data(start, end)
        var = data.values.var()
        
        return var
    
    
    def hist_skewness(self, start: Union[str, datetime.date]=None, end: Union[str, datetime.date]=None) -> float:
        """
        Returns the historical skew of the time series
        between two dates (default is the whole series).
        """
        data = self.specify_data(start, end)
        skew = stats.skew(data.values)
        
        return skew
    
    
    def hist_kurtosis(self, start: Union[str, datetime.date]=None, end: Union[str, datetime.date]=None) -> float:
        """
        Returns the historical (Fisher) kurtosis of the time series
        between two dates (default is the whole series).
        """
        data = self.specify_data(start, end)
        kurt = stats.kurtosis(data.values, fisher=False)
        
        return kurt
    
    
    def min(self, start: Union[str, datetime.date]=None, end: Union[str, datetime.date]=None) -> float:
        """
        Returns the minimum of the series.
        """
        data = self.specify_data(start, end)
        ts_min = data.values.min()
        
        return ts_min
    
    
    def max(self, start: Union[str, datetime.date]=None, end: Union[str, datetime.date]=None) -> float:
        """
        Returns the maximum of the series.
        """
        data = self.specify_data(start, end)
        ts_max = data.values.max()
        
        return ts_max
    
    
    def describe(self, start: Union[str, datetime.date]=None, end: Union[str, datetime.date]=None) -> None:
        """
        Returns description of time series between two dates.
        This uses the pandas function having same name.
        """
        data = self.specify_data(start, end)
        print(data.describe())
        return None
    
    
    ### METHODS THAT ARE CLOSER TO FINANCIAL APPLICATIONS ###
    
    def percent_change(self,
                       start: Union[str, datetime.date]=None,
                       end: Union[str, datetime.date]=None,
                       name: str=""
                       ) -> 'TimeSeries':
        """
        Returns the percent change of the series (in %).
        
        Notes
        -----
        When computing the percent change, first date gets
        NaN value and is thus removed from the time series.
        """
        data = self.specify_data(start, end)
        new_data = data.pct_change()
        new_ts = TimeSeries(data=new_data[1:], tz=self.tz, unit='%', name=name)
        
        return new_ts
    
    
    # Alias method of percent_change()
    # For people with a Finance terminology preference
    net_returns = percent_change
    
    
    def gross_returns(self,
                      start: Union[str, datetime.date]=None,
                      end: Union[str, datetime.date]=None,
                      name: str=""
                      ) -> 'TimeSeries':
        """
        Returns the gross returns of the series (in %),
        i.e. percent change + 1.
        
        Notes
        -----
        When computing the percent change, first date gets
        NaN value and is thus removed from the time series.
        """
        
        data = self.specify_data(start, end)
        new_data = 1 + data.pct_change()
        new_ts = TimeSeries(new_data[1:], tz=self.tz, name=name)
        
        return new_ts
    
    
    def hist_vol(self,
                 start: Union[str, datetime.date]=None,
                 end: Union[str, datetime.date]=None,
                 verbose: bool=True
                 ) -> float:
        """
        Computes the net returns of the time series and
        returns their associated historical volatility
        between two dates (default is the whole series).
        
        Notes
        -----
          When computing the percent change, first date gets
          NaN value and is thus removed from calculation.
        
          Since pandas.Series.pct_change() returns values in
          percent, we divide by 100 to bring back numerical values.
        """
        
        # Initialization
        data = self.specify_data(start, end)
        
        # Warning message
        if (self.is_sampling_uniform() is not True) and (verbose is True):
            warnings.warn("Index not uniformly sampled. Result could be meaningless.")
    
        # Warning message
        if (0. in data.values) and (verbose is True):
            warnings.warn("Zero value in time series, will generate infinite return.")
            
        # Computing net returns
        net_returns = data.pct_change()[1:]
        
        # Compute standard deviation, i.e. volatility
        std = net_returns.values.std()
        
        return std
    
    
    def annualized_vol(self,
                       start: Union[str, datetime.date]=None,
                       end: Union[str, datetime.date]=None,
                       verbose: bool=True
                       ) -> float:
        """
        Returns the annualized volatility of the time series
        between two dates (default is the whole series),
        using the frequency of the time series when usable.
        """
        
        # Initializations
        hvol = self.hist_vol(start, end, verbose=verbose)
        
        if (self.freq is not None) and (self.freq in DPOA.keys()):
            return hvol * np.sqrt(DPOA[self.freq])
        else:
            raise ValueError('Annualized volatility could not be evaluated.')

    
    def annualized_return(self,
                          start: Union[str, datetime.date]=None,
                          end: Union[str, datetime.date]=None,
                          verbose: bool=True
                          ) -> float:
        """
        Returns the annualized return of the time series
        between two dates (default is the whole series),
        using the frequency of the time series when usable.
        
        Arguments
        ---------
        start : str or datetime
          Starting date of selection.
        end : str or datetime
          Ending date of selection.
        verbose : bool
          Verbose option.
          
        Returns
        -------
        float
          Annualized return.
        """
        
        # Initializations
        gross_returns = self.gross_returns(start, end)

        # Compute product of values
        prd = gross_returns.data.prod()
        
        # Checks
        if (start is None) and (end is None):
            assert(gross_returns.nvalues == self.nvalues-1)

        if (gross_returns.freq != self.freq) and (verbose is True):
            warning_message = "Gross_returns frequency and time series frequency do not match." \
            + " In that context, results may be meaningless."
            warnings.warn(warning_message)
        
        if (self.freq is not None) and (self.freq in DPOA.keys()):
            return prd**(DPOA[self.freq]/gross_returns.nvalues) - 1
        else:
            raise ValueError('Annualized return could not be evaluated.')
    
    
    def risk_ratio(self,
                   start: Union[str, datetime.date]=None,
                   end: Union[str, datetime.date]=None,
                   verbose: bool=True
                   ) -> float:
        """
        Returns the risk ratio, i.e. the ratio of annualized return
        over annualized volatility.
        """

        ann_return = self.annualized_return(start, end)
        ann_volatility = self.annualized_vol(start, end, verbose=verbose)
        
        return ann_return / ann_volatility

    
    def annualized_Sharpe_ratio(self,
                                risk_free_rate: float=0,
                                start: Union[str, datetime.date]=None,
                                end: Union[str, datetime.date]=None,
                                verbose: bool=True
                                ) -> float:
        """
        Returns the Sharpe ratio, also known as risk adjusted return.
        """
        
        ann_return = self.annualized_return(start, end)
        ann_volatility = self.annualized_vol(start, end, verbose=verbose)
        
        return (ann_return - risk_free_rate) / ann_volatility
    
    
    
    ### METHODS RELATED TO VALUE AT RISK ###
    
    def hist_var(self,
                 p: float,
                 start: Union[str, datetime.date]=None,
                 end: Union[str, datetime.date]=None
                 ) -> float:
        """
        Returns the historical p-VaR (Value at Risk) between two dates.
        
        Returns
        -------
        float
          VaR value computed between the chosen dates.
        """
        
        # Checks
        assert(p>=0 and p<=1)
        if 100 * p % 1 != 0:
            warning_message = f"Probability too precise, only closest percentile computed here." \
            + f"Hence for p = {str(p)} , percentile estimation is based on p = {str(int(100 * p))} %."
            warnings.warn(warning_message)
        
        # Prepare data
        data = self.specify_data(start, end)

        return np.percentile(data.values, int(100*p))
    
    
    def hist_cvar(self,
                  p: float,
                  start: Union[str, datetime.date]=None,
                  end: Union[str, datetime.date]=None
                  ) -> float:
        """
        Returns the historical CVaR (Conditional Value at Risk) between two dates.
        This quantity is also known as the Expected Shortfall (ES).
        
        Returns
        -------
        float
          CVaR value computed between the chosen dates.
        """
        
        # Checks
        assert(p>=0 and p<=1)
        if 100*p%1 != 0:
            warning_message = "Probability too precise, only closest percentile computed here." \
            + "Hence for p = " + str(p) + " , percentile estimation is based on p = " + str(int(100*p)) + " %."
            warnings.warn(warning_message)
        
        # Prepare data
        data = self.specify_data(start, end)
        var = self.hist_var(p=p, start=start, end=end)
        
        # Computing CVaR
        tmp_sum = 0
        tmp_n = 0
        for val in data.values:
            if val <= var:
                tmp_sum += val
                tmp_n += 1

        return tmp_sum / tmp_n

    
    # Alias method of hist_cvar
    # For people with a Finance terminology preference
    hist_expected_shortfall = hist_cvar
    
    
    def cornish_fisher_var(self,
                           p: float,
                           start: Union[str, datetime.date]=None,
                           end: Union[str, datetime.date]=None
                           ) -> float:
        """
        Returns the VaR (Value at Risk) between two dates from
        the Cornish-Fisher expansion.
        
        Returns
        -------
        float
          VaR value computed between the chosen dates.
        """
        
        # Checks
        assert(p>=0 and p<=1)
        
        # Prepare data
        data = self.specify_data(start, end)

        # Compute z-score based on normal distribution
        z = stats.norm.ppf(p)
        
        # Compute modified z-score from expansion
        s = stats.skew(data.values)
        k = stats.kurtosis(data.values, fisher=False)
        new_z = z + (z**2 - 1) * s/6 + (z**3 - 3*z) * (k-3)/24 \
                  - (2*z**3 - 5*z) * (s**2)/36
        
        return data.values.mean() + new_z * data.values.std(ddof=0)
    
    
    
    ### AUTOCORRELATION COMPUTATION ###
    
    def autocorrelation(self,
                        lag: int=1,
                        start: Union[str, datetime.date]=None,
                        end: Union[str, datetime.date]=None
                        ) -> float:
        """
        Returns the autocorrelation of the time series for a specified lag.
        
        We use the function:
        $rho_l = frac{Cov(x_t, x_{t-l})}{\sqrt(Var[x_t] Var[x_{t-l}])}
        where $x_t$ is the time series at time t.
        
        Cov denotes the covariance and Var the variance.
        
        We also use the properties $rho_0 = 1$ and $rho_{-l} = rho_l$
        (using LaTeX notations here).
        """
        
        # Initialization
        l = abs(lag)
        
        # Trivial case
        if l==0:
            return 1
        
        # Prepare data
        data = self.specify_data(start, end)
        
        # General case
        assert(l < data.shape[0])
        shifted_data = data.shift(l)
        mu = data.mean()
        sigma = data.std()
        numerator = np.mean((data - mu) * (shifted_data - mu))
        denominator = sigma**2
        
        return numerator / denominator
    
    
    def plot_autocorrelation(self,
                             lag_min: int=0,
                             lag_max: int=25,
                             start: Union[str, datetime.date]=None,
                             end: Union[str, datetime.date]=None,
                             figsize: (float, float) = (8, 4),
                             dpi: float=100
                             ) -> None:
        """
        Uses autocorrelation method in order to return a plot
        of the autocorrelation againts the lag values.
        """
        
        # Checks
        assert(lag_max > lag_min)
        
        # Computing autocorrelation
        x_range = list(range(lag_min, lag_max+1, 1))
        ac = [self.autocorrelation(lag=x, start=start, end=end) for x in x_range]
        
        # Plot
        plt.figure(figsize=figsize, dpi=dpi)
        plt.bar(x_range, ac, color='w', lw=2, edgecolor='k')
        s,e = self.start_end_names(start, end)
        title = "Autocorrelation from " + s + " to " + e + " for lags = [" \
                + str(lag_min) + "," + str(lag_max) + "]"
        plt.gca().set(title=title, xlabel="Lag", ylabel="Autocorrelation Value")
        plt.show()
        
        return None
        
    
    def acf_pacf(self,
                 lag_max: int=25,
                 figsize: (float, float) = (12, 3),
                 dpi: float=100
                 ) -> None:
        """
        Returns a plot of the AutoCorrelation Function (ACF)
        and Partial AutoCorrelation Function (PACF) from statsmodels.
        """
        # Plot
        fig, axes = plt.subplots(1,2, figsize=figsize, dpi=dpi)
        plot_acf(self.data.values.tolist(), lags=lag_max, ax=axes[0])
        plot_pacf(self.data.values.tolist(), lags=lag_max, ax=axes[1])
        plt.show()
        
        return None
    
    
    
    ### SIMPLE TRANSFORMATIONS OF THE TIME SERIES TO CREATE A NEW TIME SERIES ###
    
    def trim(self,
             new_start: Union[str, datetime.date],
             new_end: Union[str, datetime.date]
             ) -> 'TimeSeries':
        """
        Method that trims the time series to the desired dates
        and send back a new time series.
        """
        new_data = self.data[new_start:new_end]
        if name is None:
            name = self.name
        new_ts = TimeSeries(data=new_data, tz=self.tz, unit=self.unit, name=name)
        
        return new_ts
    
    
    def add_cst(self,
                cst: float=0
                ) -> 'TimeSeries':
        """
        Method that adds a constant to the time series.
        """
        new_data = self.data + cst
        if name is None:
            name = self.name
        new_ts = TimeSeries(data=new_data, tz=self.tz, unit=self.unit, name=name)
        
        return new_ts
    
    
    def mult_by_cst(self,
                    cst: float=1
                    ) -> 'TimeSeries':
        """
        Method that multiplies the time series by a constant.
        """
        new_data = self.data * cst
        if name is None:
            name = self.name
        new_ts = TimeSeries(data=new_data, tz=self.tz, unit=self.unit, name=name)
        
        return new_ts
    
    
    def linear_combination(self,
                           other_ts: 'TimeSeries',
                           factor1: float=1,
                           factor2: float=1):
        """
        Method that adds a time series to the current one
        according to linear combination:
        factor1 * current_ts + factor2 * other_ts.
        """
        # Checks
        if (self.unit != other_ts.unit):
            raise AssertionError("Time series to combine must have same unit.")

        # Compute linear combination
        new_data = factor1 * np.array(self.data.values) + factor2 * np.array(other_ts.data.values)
        new_data = pd.Series(index=self.data.index, data=new_data)
        new_ts = TimeSeries(data=new_data, tz=self.tz, unit=self.unit, name=name)
        
        return new_ts
    
    
    def convolve(self,
                 func: Callable[[float], float],
                 x_min: float,
                 x_max: float,
                 n_points: int,
                 normalize: bool=False,
                 name: str=None
                 ) -> 'TimeSeries':
        """
        Performs a convolution of the time series with a function 'func'.
        The 'normalize' option allows to renormalize 'func' such that
        the sum of its values is one.
        
        Parameters
        ----------
        func : function
          Function we want to employ for convolution.
        x_min : float
          Minimum value to consider for 'func'.
        x_max : float
          Maximum value to consider for 'func'.
        n_points : int
          Number of points to consider in the function.
        normalize: bool
          Option to impose the sum of func values to be 1.
        name : str
          New name.

        Returns
        -------
        TimeSeries
          Convolved time series.
        """
        
        # Getting the time series values
        ts_vals = self.data.values

        # Getting the convolving function values
        X = np.linspace(x_min, x_max, n_points)
        func_vals = []
        for x in X:
            func_vals.append(func(x))
        if normalize==True:
            sum_vals = np.array(func_vals).sum()
            func_vals /= sum_vals

        # Dealing with name
        if name is None:
            name = self.name + str('-Convolved')

        # Generate convolved values
        convolved_vals = np.convolve(func_vals, ts_vals.flatten(), mode='same')
        if name is None:
            name = "Convolved-" + self.name
        convolved_ts = TimeSeries(data=pd.Series(index=self.data.index, data=convolved_vals),
                                  tz=self.tz,
                                  unit=self.unit,
                                  name=name)
        
        return convolved_ts
    
    
    def get_drawdowns(self,
                      start: Union[str, datetime.date]=None,
                      end: Union[str, datetime.date]=None,
                      name: str=""
                      ) -> 'TimeSeries':
        """
        Computes the drawdowns and returns a new time series from them.
        
        Returns
        -------
        TimeSeries
          Time series of the drawdowns.
        """
        
        # Prepare data
        data = self.specify_data(start, end)
        
        # Compute drawdowns
        trailing_max = data.cummax()
        drawdowns = (data - trailing_max) / trailing_max
        
        # Make a time series from them
        new_ts = TimeSeries(data=drawdowns, tz=self.tz, name=name)
        
        return new_ts
    
    
    def max_drawdown(self,
                     start: Union[str, datetime.date]=None,
                     end: Union[str, datetime.date]=None
                     ) -> float:
        """
        Returns the maximum drawdown of a time series.
        
        Returns
        -------
        float
          Maximum drawdown.
        """
        
        # Prepare data
        data = self.specify_data(start, end)
        
        # Compute drawdowns
        trailing_max = data.cummax()
        drawdowns = (data - trailing_max) / trailing_max
        max_drawdowns = -drawdowns.values.min()

        return max_drawdowns
    
    
    def divide_by_timeseries(self,
                             other_ts: 'TimeSeries',
                             start: Union[str, datetime.date]=None,
                             end: Union[str, datetime.date]=None,
                             name: str=""
                             ) -> 'TimeSeries':
        """
        Returns a time series from the division of the current time series
        with another time series (current_ts / other_ts).
        
        Returns
        -------
        TimeSeries
          Division time series.
        """
        
        # Prepare data
        data = self.specify_data(start, end)
        
        # Check that data has the same index
        # as the dividing time series
        assert(data.index.tolist() == other_ts.data.index.tolist())
        
        # Do the division
        new_data = np.array(data.values) / np.array(other_ts.data.values)
        new_data = pd.Series(index=data.index, data=new_data)
        new_ts = TimeSeries(new_data, tz=self.tz, name=name)
        
        return new_ts
        
    
    def add_gaussian_noise(self,
                           mu: float,
                           sigma: float,
                           start: Union[str, datetime.date]=None,
                           end: Union[str, datetime.date]=None,
                           name: str=""
                           ) -> 'TimeSeries':
        """
        Adds a Gaussian noise to the current time series.
        
        Parameters
        ----------
        mu : float
          Mean parameter of the noise.
        sigma : float
          Standard deviation of the noise.
        start : str
          Starting date.
        end : str
          Ending date.
        name : str
          Name or nickname of the series.
        
        Returns
        -------
        TimeSeries
          Time series with added Gaussian noise.
        """
        
        # Prepare data
        data = self.specify_data(start, end)
        n = len(data.values)
        
        # Generate noise
        noise = np.random.normal(loc=mu, scale=sigma, size=n)
        
        # Generate new time series
        new_data = []
        for i in range(n):
            new_data.append(data.values[i] + noise[i])
        new_data = pd.Series(index=data.index, data=new_data)
        new_ts = TimeSeries(new_data, tz=self.tz, name=name)
        
        return new_ts
    
    

    ### FITTING METHODS ###
    
    def rolling_avg(self,
                    pts: int=1
                    ) -> 'TimeSeries':
        """
        Transforms the time series into a rolling window average time series.
        """
        new_values = [self.data[x-pts+1:x].mean() for x in range(pts-1, self.nvalues, 1)]
        new_data = pd.Series(index=self.data.index[pts-1:self.nvalues], data=new_values)
        new_ts = TimeSeries(new_data, tz=self.tz)
        
        return new_ts
    
    
    def polyfit(self,
                order: int = 1,
                start: Union[str, datetime.date] = None,
                end: Union[str, datetime.date] = None
                ) -> 'TimeSeries':
        """
        Provides a polynomial fit of the time series.
        """
        
        # Prepare data
        data = self.specify_data(start, end)
        new_index = [datetime.timestamp(x) for x in data.index]
        new_values = [data.values.tolist()[x] for x in range(len(data))]
        
        # Do the fit
        fit_formula = np.polyfit(new_index, new_values, deg=order)
        model = np.poly1d(fit_formula)
        print("Evaluated model: \n", model)
        yfit = [model(x) for x in new_index]
        
        # Build series
        assert(len(data.index)==len(yfit))
        new_data = pd.Series(index=data.index, data=yfit)
        new_ts = TimeSeries(new_data, tz=self.tz)
        
        return new_ts

    
    def sample_uniformly(self) -> 'TimeSeries':
        """
        Returns a new time series for which the sampling is uniform.
        """
        
        # Check if actually we need to do something
        if self.is_sampling_uniform() == True:
            print("Time series already has a uniform sampling. Returning the same time series.")
            return self
        
        # Prepare the new index
        original_timestamps = [datetime.timestamp(x) for x in self.data.index]
        original_values = self.data.values
        N = len(original_values)
        assert(N>2)
        new_timestamps = np.linspace(original_timestamps[0], original_timestamps[-1], N)
        new_index = [datetime.fromtimestamp(x) for x in new_timestamps]
        
        # Obtaining the new values from interpolation
        before = [original_timestamps[0], original_values[0]]
        after = [original_timestamps[1], original_values[1]]
        new_values = [0.] * N
        j=0
        k=0
        
        for i in range(len(new_timestamps)):
            
            # Move forward in original table
            # Known point before interpolation point
            while (before[0] <= new_timestamps[i] and j<N-1):
                j+=1
                before[0] = original_timestamps[j]
            j-=1
            before[0] = original_timestamps[j]
            before[1] = original_values[j]
            # Known point after interpolation point
            while (after[0] <= new_timestamps[i] and k<N-1):
                k+=1
                after[0] = original_timestamps[k]
            after[1] = original_values[k]
                
            # Check the new date is sandwiched between the 2 original dates
            assert(before[0] <= new_timestamps[i])
            assert(new_timestamps[i] <= after[0])
            assert(j<=k)
            
            # Find the new value from interpolation
            slope = (after[1] - before[1]) / (after[0] - before[0])
            new_values[i] = before[1] + slope * (new_timestamps[i] - before[0])

        # Build the time series
        new_data = pd.Series(index=new_index, data=new_values)
        new_ts = TimeSeries(new_data, tz=self.tz)
        
        return new_ts
        
    
    def decompose(self,
                  polyn_order: int=None,
                  start: Union[str, datetime.date]=None,
                  end: Union[str, datetime.date]=None,
                  extract_seasonality: bool=False,
                  period: int=None
                  ) -> list:
        """
        Performs a decomposition of the time series
        and returns the different components.
        
        Parameters
        ----------
        polyn_order : None or int
          Order of the polynomial when fitting a non-linear component.
        start : str
          Starting date.
        end : str
          Ending date.
        extract_seasonality : bool
          Option to extract seasonality signal.
        period : int
          Period of seasonality.
          
        Returns
        -------
        List of TimeSeries
          Content of the list depends on choices in arguments.
        """

        # Check
        if polyn_order is not None:
            try:
                assert(polyn_order>1)
            except AssertionError:
                raise AssertionError("polyn_order must be equal or more than 2.")
        
        # Prepare data in the specified period
        data = self.specify_data(start, end)
        X = [datetime.timestamp(x) for x in data.index]
        X = np.reshape(X, (len(X), 1))
        y = [data.values.tolist()[x] for x in range(len(data))]
        
        # Fit the linear component
        model = LinearRegression()
        model.fit(X, y)
        
        # Extract the linear trend
        lin_trend_y = model.predict(X)
        lin_trend_data = pd.Series(index=data.index, data=lin_trend_y)
        lin_trend_ts = TimeSeries(lin_trend_data, tz=self.tz, name=self.name+"-Linear")
        
        # Remove the linear trend to the initial time series
        nonlin_y = y - lin_trend_y
        
        # Remove a polynomial component of a certain order
        if polyn_order is not None:
            polyn_model = make_pipeline(PolynomialFeatures(polyn_order), Ridge())
            polyn_model.fit(X, nonlin_y)
            polyn_component_y = polyn_model.predict(X)
            polyn_comp_data = pd.Series(index=data.index, data=polyn_component_y)
            polyn_comp_ts = TimeSeries(polyn_comp_data, tz=self.tz, name=self.name+"-Polynomial")
        
        # Generate the resting part time series
        if polyn_order is not None:
            rest_y = nonlin_y - polyn_component_y
        else:
            rest_y = nonlin_y
        rest_data = pd.Series(index=data.index, data=rest_y)
        rest_ts = TimeSeries(rest_data, tz=self.tz, name=self.name+"-Rest")
        
        # Extracting seasonality
        if extract_seasonality==True:
            # Receiving the period of seasonality in the residue
            try:
                assert(period)
                assert(isinstance(period, int))
            except AssertionError:
                raise AssertionError("Period must be specified for 'extrac_seasonality = True' mode.")
            P = period

            # Cut the series into seasonality-period chunks
            t = []
            if int(len(rest_y))%P==0:
                nchunks = int(len(rest_y))//P
            else:
                nchunks = int(len(rest_y))//P + 1

            for i in range(nchunks):
                if i == nchunks - 1:
                    t.append(rest_y[i*P:])
                else:
                    t.append(rest_y[i*P:i*P+P])

            # Do the average of the chunks
            t_avg = []
            for i in range(P):
                t_avg.append(np.mean([t[x][i] for x in range(nchunks)]))

            # Create a new series repeating this pattern
            seasonal_y = []
            for i in range(len(rest_y)):
                seasonal_y.append(t_avg[i%P])
            seasonal_data = pd.Series(index=data.index, data=seasonal_y)
            seasonal_ts = TimeSeries(seasonal_data, tz=self.tz, name=self.name+"-Seasonal")

            # Build the residue time series
            residue_y = rest_y - seasonal_y
            residue_data = pd.Series(index=data.index, data=residue_y)
            residue_ts = TimeSeries(residue_data, tz=self.tz, name=self.name+str("-Residue"))
        
        # Return results
        if polyn_order is not None:
            if extract_seasonality==True:
                return [lin_trend_ts, polyn_comp_ts, seasonal_ts, residue_ts]
            else:
                return [lin_trend_ts, polyn_comp_ts, rest_ts]
        else:
            if extract_seasonality==True:
                return [lin_trend_ts, seasonal_ts, residue_ts]
            else:
                return [lin_trend_ts, rest_ts]


    def gaussian_process(self,
                         rbf_scale: float,
                         rbf_scale_bounds: (float, float),
                         noise: float,
                         noise_bounds: (float, float),
                         alpha: float=1e-10,
                         plotting: bool=False,
                         figsize: (float, float) = (12, 5),
                         dpi: float=100
                         ) -> ['TimeSeries', 'TimeSeries', 'TimeSeries']:
        """
        Employs Gaussian Process Regression (GPR) from scikit-learn to fit a time series. 
        
        Parameters
        rbf_scale : float
          Length scale for the RBF kernel.
        rbf_scale_bounds : 2-tuple of floats
          Length scale bounds for the RBF kernel.
        noise : float
          Noise level for the white noise kernel.
        noise_bounds : 2-tuple of floats
          Noise level bounds for the white noise kernel.
        alpha : float
          Noise added to the diagonal of the kernel matrix during fitting.
        plotting : bool
         Option to plot or not the result of the GPR.
        figsize : 2-tuple of ints
          Dimensions of the figure.
        dpi : int
          Dots-per-inch definition of the figure.
        
        Returns
        -------
        List of 3 TimeSeries
          3 time series for the mean and the envelope +sigma and -sigma of standard deviation.
        """

        # Shape the data
        X = np.array([float(datetime.timestamp(x)) for x in self.data.index])[:, np.newaxis]
        y = self.data.values.flatten()

        # Set the kernel
        initial_kernel = 1 * kernels.RBF(length_scale=rbf_scale,
                                         length_scale_bounds=rbf_scale_bounds) \
                         + kernels.WhiteKernel(noise_level=noise,
                                               noise_level_bounds=noise_bounds)

        # Do regression
        gpr = GaussianProcessRegressor(kernel=initial_kernel,
                                       alpha=alpha,
                                       optimizer='fmin_l_bfgs_b',
                                       n_restarts_optimizer=1,
                                       random_state=0)
        gpr = gpr.fit(X,y)
        print("The GPR score is: ", gpr.score(X,y))
        
        # Create fitting time series
        N = len(y)
        X_ = np.linspace(min(X)[0], max(X)[0], N)
        
        # Mean fit
        y_mean, y_cov = gpr.predict(X_[:,np.newaxis], return_cov=True)
        idx = self.data.index
        ts_mean = TimeSeries(pd.Series(index=idx, data=y_mean), tz=self.tz, name='Mean from GPR')
        
        # Mean - (1-sigma)
        y_std_m = y_mean - np.sqrt(np.diag(y_cov))
        ts_std_m = TimeSeries(pd.Series(index=idx, data=y_std_m), tz=self.tz, name='Mean-sigma from GPR')
        
        # Mean + (1-sigma)
        y_std_p = y_mean + np.sqrt(np.diag(y_cov))
        ts_std_p = TimeSeries(pd.Series(index=idx, data=y_std_p), tz=self.tz, name='Mean+sigma from GPR')
        
        # Plot the result
        if plotting==True:
            plt.figure(figsize=figsize, dpi=dpi)
            plt.plot(self.data.index, y_mean, color='k', lw=3, label="Mean")
            plt.plot(self.data.index, y_std_m, color='k', label="Mean - 1-sigma")
            plt.plot(self.data.index, y_std_p, color='k', label="Mean + 1-sigma")
            plt.fill_between(self.data.index, y_std_m, y_std_p, alpha=0.5, color='gray')
            plt.plot(self.data.index, self.data.values, color='r', label=self.name)
            title = "Gaussian Process Regression: \n Time series " \
                    + " from " + str(self.start_utc)[:10] + " to " + str(self.end_utc)[:10]
            plt.gca().set(title=title, xlabel="Date", ylabel="Value")
            plt.legend()
            plt.show()
        
        # Returning the time series
        return [ts_mean, ts_std_m, ts_std_p]

    
    def make_selection(self,
                       threshold: float,
                       mode: str
                       ) -> 'TimeSeries':
        """
        Make a time series from selected events and the values of the time series.

        Arguments
        ---------
        threshold : float
          Threshold value for selection.
        mode : str
          Mode to choose from (among ['run-ups', 'run-downs', 'symmetric']).

        Returns
        -------
        TimeSeries
          Time series of the selection.

        Notes
        -----
          Function adapted from "Advances in Financial Machine Learning",
          Marcos López de Prado (2018).
        """

        # Checks
        assert(mode in ['run-ups', 'run-downs', 'symmetric'])

        # Implements the symmetric cumsum filter
        t_events, s_pos, s_neg = [], 0, 0
        diff = self.data.diff()
        for t in diff.index[1:]:
            s_pos = max(0, s_pos + diff.loc[t])
            s_neg = min(0, s_neg + diff.loc[t])

            if mode == 'run-downs':
                if s_neg < -threshold:
                    s_neg = 0
                    t_events.append(t)
            elif mode == 'run-ups':
                if s_pos > threshold:
                    s_pos = 0
                    t_events.append(t)
            elif mode == 'symmetric':
                if s_neg < -threshold:
                    s_neg = 0
                    t_events.append(t)
                elif s_pos > threshold:
                    s_pos = 0
                    t_events.append(t)

        t_index = pd.DatetimeIndex(t_events)

        # Get selection values into DataFrame
        df_selection = self.data.loc[t_index]

        # Make TimeSeries
        ts_selection = TimeSeries(data=df_selection, tz=self.tz, unit=self.unit, name=self.name + "_Selection")
        
        return ts_selection
    

#---------#---------#---------#---------#---------#---------#---------#---------#---------#


# CLASS CatTimeSeries

@typechecked
class CatTimeSeries(Series):
    """
    Class defining a categoric time series and its methods.
    
    This class inherits from the parent class 'Series'.
    
    Attributes
    ----------
    data : pandas.Series or pandas.DataFrame
      Contains a time-like index and for each time a single value.
    start_utc : Pandas.Timestamp
      Starting date.
    end_utc : Pandas.Timestamp
      Ending date.
    nvalues : int
      Number of values, i.e. also of dates.
    freq : str or None
      Frequency inferred from index.
    name : str
      Name or nickname of the series.
    unit : str or None
      Unit of the time series values.
    tz : str
      Timezone name.
    timezone : pytz timezone
      Timezone associated with dates.
    type : str
      Type of the series.
    """
    
    def __init__(self,
                 data: Union[pd.Series, pd.DataFrame, None]=None,
                 tz: str=None,
                 unit: str=None,
                 name: str=None
                 ) -> None:
        """
        Receives a pandas.Series or pandas.DataFrame as an argument and initializes the time series.
        """

        super().__init__(data=data, tz=tz, unit=unit, name=name)
        
        # Add attributes initialization if needed
        self.type = 'CatTimeSeries'

    
    def prepare_cat_plot(self) -> (list, list, dict):
        """
        Returns an appropriate dictionary to plot values of a CatTimeSeries.
        """
        
        # Initialization
        set_cats = sorted(list(set(self.data.values.flatten())))
        n_cats = len(set_cats)
        try:
            assert(n_cats<=10)
        except ValueError:
            raise ValueError("Number of categories too large for colors handling.")
        
        # Dates
        X = [datetime.timestamp(x) for x in self.data.index]
        # Adding one more step to show last value
        delta = self.data.index[-1] - self.data.index[-2]
        X.append(datetime.timestamp(self.data.index[-1] + delta))
        
        # Category values
        y = self.data.values.flatten().tolist()
        # Copying the last values
        y.append(y[-1])
            
        # Prepare Colors
        large_color_dict = { 0: 'Red', 1: 'DeepPink', 2: 'DarkOrange', 3: 'Yellow',
                             4: 'Magenta', 5: 'Lime', 6: 'Dark Green', 7: 'DarkCyan',
                             8: 'DarkTurquoise', 9:'DodgerBlue' }
        restricted_keys = [int(x) for x in np.linspace(0,9,n_cats).tolist()]
        restricted_colors = [large_color_dict[x] for x in restricted_keys]
        keys_to_cats = [set_cats[x] for x in range(0,n_cats)]

        # Create the restricted color dictionary
        D = dict(zip(keys_to_cats, restricted_colors))
        
        return X, y, D
    
    
    def simple_plot(self,
                    figsize: (float, float) = (12, 5),
                    dpi: float = 100
                    ) -> None:
        """
        Plots the categorical time series in a simple way.
        The number of categories is limited to 10 in order to easily handle colors.

        Parameters
        ----------
        figsize : 2-tuple of ints
          Dimensions of the figure.
        dpi : int
          Dots-per-inch definition of the figure.
          
        Returns
        -------
        None
          None
        """
        
        # Making the restricted color dictionary
        X, y, D = self.prepare_cat_plot()
        
        # Initiate figure
        fig, ax = plt.subplots(figsize=figsize, dpi=dpi)
        
        # Color block
        left_X = X[0]
        current_y = y[0]
        for i in range(1,self.nvalues+1,1):
            
            # For any block
            if y[i] != current_y:
                ax.fill_between([datetime.fromtimestamp(left_X), datetime.fromtimestamp(X[i])],
                                [0,0], [1,1], color=D[current_y], alpha=0.5)
                left_X = X[i]
                current_y = y[i]

            # For the last block
            if i == self.nvalues:
                ax.fill_between([datetime.fromtimestamp(left_X), datetime.fromtimestamp(X[i])],
                                [0,0], [1,1], color=D[current_y], alpha=0.5)
        
        # Make it cute
        title = "Categorical Time series " + self.name + " from " + str(self.start_utc)[:10] \
                + " to " + str(self.end_utc)[:10]
        if self.tz is None:
            xlabel = 'Date'
        else:
            xlabel = 'Date (' + self.tz + ')'
        plt.gca().set(title=title, xlabel=xlabel, ylabel="")
        plt.show()
        
        return None
    
    
#---------#---------#---------#---------#---------#---------#---------#---------#---------#
    

### FUNCTIONS HELPING TO CREATE A TIMESERIES ###

#@typechecked
def type_to_series(series_type):
    """
    Returns the class TimeSeries or CatTimeSeries
    depending on whether it receives 'TS' or 'CTS' argument.
    """
    
    if series_type == 'TS':
        return TimeSeries
    elif series_type == 'CTS':
        return CatTimeSeries
    
    if series_type == None:
        return TimeSeries
    else:
        raise ValueError("Series type not recognized.")


#@typechecked
def build_from_csv(tz: Union[str, list, None]=None,
                   unit: Union[str, list, None]=None,
                   name: Union[str, list, None]=None,
                   type: Union[str, list, None]=None,
                   **kwargs: Any
                   ):
    """
    Returns a list of time series from the reading of a .csv file.
    This function uses the function pandas.read_csv().
    
    Arguments
    ---------
    tz : str or list of str.
      Timezone name or list of timezone names.
    unit : str or list of str
      Unit name or list of unit names.
    name : str or list of str
      Time series name or list of time series names.
    type : str or list of str
      Time series type or list of time series types.
    **kwargs
        Arbitrary keyword arguments for pandas.read_csv().
    
    Returns
    -------
    List of TimeSeries
      Time series built from the .csv file.
      
    Notes
    -----
      To learn more about pandas.read_csv(), please refer to:
      https://pandas.pydata.org/pandas-docs/stable/reference/api/pandas.read_csv.html
    """
   
    # Import data into a DataFrame
    data = pd.read_csv(**kwargs)
    ncols = data.shape[1]
        
    # Return a time series
    if ncols == 1 :
        if type is not None:
            return type_to_series(series_type=type)(data=data, tz=tz, unit=unit, name=name)
        else:
            return type_to_series(series_type='TS')(data=data, tz=tz, unit=unit, name=name)
    
    # or return a list of time series
    else:
        # Checks
        if tz is not None:
            assert(isinstance(tz, list))
            assert(len(tz) == ncols)
        else:
            tz = [None] * ncols
            
        if unit is not None:
            assert(isinstance(unit, list))
            assert(len(unit) == ncols)
        else:
            unit = [None] * ncols
            
        if name is not None:
            assert(isinstance(name, list))
            assert(len(name) == ncols)
        else:
            name = [None] * ncols
            
        if type is not None:
            assert(isinstance(type, list))
            assert(len(type) == ncols)
        else:
            type = ['TS'] * ncols
            
        # Fill up a list with time series
        ts_list = []
        for i in range(ncols):
            ts_list.append( type_to_series(type[i])(data=pd.Series(data.iloc[:,i]),
                                                    tz=tz[i],
                                                    unit=unit[i],
                                                    name=name[i]) )
        return ts_list


@typechecked
def build_from_excel(tz: Union[str, list]=None,
                     unit: Union[str, list]=None,
                     name: Union[str, list]=None,
                     type: Union[str, list]=None,
                     **kwargs: Any
                     ) -> list:
    """
    Returns a list of time series from the reading of an excel file.
    This function uses the function pandas.read_excel().
    
    Arguments
    ---------
    tz : str or list of str.
      Timezone name or list of timezone names.
    unit : str or list of str
      Unit name or list of unit names.
    name : str or list of str
      Time series name or list of time series names.
    type : str or list of str
      Time series type or list of time series types.
    **kwargs
        Arbitrary keyword arguments for pandas.read_excel().
    
    Returns
    -------
    List of TimeSeries
      Time series built from the excel file.
      
    Notes
    -----
      To learn more about pandas.read_excel(), please refer to:
      https://pandas.pydata.org/pandas-docs/stable/reference/api/pandas.read_excel.html
    """
   
    # Import data into a DataFrame
    data = pd.read_excel(**kwargs)
    ncols = data.shape[1]
        
    # Return a time series
    if ncols == 1 :
        return type_to_series(series_type=type)(data, tz=tz, unit=unit, name=name)
    # or return a list of time series
    else:
        # Checks
        if tz is not None:
            assert(isinstance(tz, list))
            assert(len(tz)==ncols)
        else:
            tz = [None] * ncols
            
        if unit is not None:
            assert(isinstance(unit, list))
            assert(len(unit)==ncols)
        else:
            unit = [None] * ncols
            
        if name is not None:
            assert(isinstance(name, list))
            assert(len(name)==ncols)
        else:
            name = [None] * ncols
            
        if type is not None:
            assert(isinstance(type, list))
            assert(len(type)==ncols)
        else:
            type = ['TS'] * ncols
            
        # Fill up a list with time series
        ts_list = []
        for i in range(ncols):
            ts_list.append( type_to_series(type[i])(pd.Series(data.iloc[:,i]), tz=tz[i],
                                                                                unit=unit[i],
                                                                                name=name[i]) )
        return ts_list


@typechecked
def build_from_dataframe(data: pd.DataFrame,
                         tz: Union[str, list]=None,
                         unit: Union[str, list]=None,
                         name: Union[str, list]=None,
                         type: Union[str, list]=None
                         ) -> list:
    """
    Returns a list of time series from the reading of Pandas DataFrame.
    
    Arguments
    ---------
    data : pandas.DataFrame
      Data frame to build the time series from.
    tz : str or list of str.
      Timezone name or list of timezone names.
    unit : str or list of str
      Unit name or list of unit names.
    name : str or list of str
      Time series name or list of time series names.
    type : str or list of str
      Time series type or list of time series types.
    
    Returns
    -------
    List of TimeSeries
      Time series built from the Pandas DataFrame.
    """
   
    # Import data into a DataFrame
    ncols = data.shape[1]
        
    # Return a time series
    if ncols == 1 :
        return type_to_series(series_type=type)(data, tz=tz, unit=unit, name=name)
    
    # or return a list of time series
    else:
        # Checks
        if tz is not None:
            assert(isinstance(tz, list))
            assert(len(tz)==ncols)
        else:
            tz = [None] * ncols
            
        if unit is not None:
            assert(isinstance(unit, list))
            assert(len(unit)==ncols)
        else:
            unit = [None] * ncols
            
        if name is not None:
            assert(isinstance(name, list))
            assert(len(name)==ncols)
        else:
            name = [None] * ncols
            
        if type is not None:
            assert(isinstance(type, list))
            assert(len(type)==ncols)
        else:
            type = ['TS'] * ncols
            
        # Fill up a list with time series
        ts_list = []
        for i in range(ncols):
            ts_list.append( type_to_series(type[i])(pd.Series(data.iloc[:,i]), tz=tz[i],
                                                                                unit=unit[i],
                                                                                name=name[i]) )
        return ts_list


@typechecked
def build_from_list(list_values: Union[list, np.ndarray],
                    tz: str=None,
                    unit: str=None,
                    name: str="",
                    **kwargs: Any
                    ) -> Union[TimeSeries, CatTimeSeries]:
    """
    Returns a time series or categorical time series from the reading of a list.
    
    Parameters
    ----------
    list_values : list of float or str
      List of values to generate either a TimeSeries or a CatTimeSeries.
    tz : str
      Time zone of the time series.
    unit : str
      Unit of the time series values when generating a TimeSeries.
    name : str
      Name or nickname of the series.
    **kwargs
        Arbitrary keyword arguments for pandas.date_range().
    
    Returns
    -------
    TimeSeries
      Time series built from the list of values and dates.
      
    Notes
    -----
      For pandas.date_range please consult the following page:
      https://pandas.pydata.org/pandas-docs/stable/reference/api/pandas.date_range.html
    """
   
    # Generate index
    data_index = pd.date_range(**kwargs)
    T = len(data_index)
    
    # Making series
    data = pd.Series(index=data_index, data=list_values)
    
    # Checks
    try:
        assert(len(list_values)==T)
    except IndexError:
        raise IndexError("Size of the index does not equate the length of list_values.")
        
    # If the first value is a string, make a CatTimeSeries
    if type(list_values[0]) == str:
        ts = CatTimeSeries(data, tz=tz, unit=unit, name=name)
    # If the first value isn't a string, make a TimeSeries
    else:
        ts = TimeSeries(data, tz=tz, unit=unit, name=name)
    
    return ts


@typechecked
def build_from_lists(list_dates: list,
                     list_values: list,
                     tz: str=None,
                     unit: str=None,
                     name: str=""
                     ) -> Union['TimeSeries', 'CatTimeSeries']:
    """
    Returns a time series or categorical time series from the reading of lists.
    
    Parameters
    ----------
    list_dates : list of datetimes or str
      List of values to generate either a TimeSeries or a CatTimeSeries.
    list_values : list of float or str
      List of values to generate either a TimeSeries or a CatTimeSeries.
    tz : str
      Time zone of the time series.
    unit : str
      Unit of the time series values when generating a TimeSeries.
    name : str
      Name or nickname of the series.
    
    Returns
    -------
    TimeSeries
      Time series built from the lists of values and dates.
    """

    # Checks
    try:
        assert(len(list_dates)==len(list_values))
    except IndexError:
        raise IndexError("Lengths of list_dates and list_values should be equal.")
    
    # Making series
    data = pd.Series(index=list_dates, data=list_values)
        
    # If the first value is a string, make a CatTimeSeries
    if type(list_values[0]) == str:
        ts = CatTimeSeries(data, tz=tz, unit=unit, name=name)
    # If the first value isn't a string, make a TimeSeries
    else:
        ts = TimeSeries(data, tz=tz, unit=unit, name=name)
    
    return ts



### FUNCTIONS USING TIMESERIES AS ARGUMENTS ###

@typechecked
def linear_tvalue(data: Union[list, np.ndarray, pd.Series]) -> float:
    """
    Compute the t-value from a linear trend.
    
    Arguments
    ---------
    data : list of floats, numpy.array or pandas.Series
      Data to compute the linear t_value from.
      
    Returns
    -------
    float
      Linear t-value for the provided data.
    
    Notes
    -----
      Function adapted from "Machine Learning for Asset Managers",
      Marcos López de Prado (2020).
    """
    
    # Checks
    if not isinstance(data, list) and not isinstance(data, np.ndarray) and not isinstance(data, pd.Series):
        raise TypeError("Argument data must be a list, a numpy.ndarray or a pandas.Series.")
    
    # Initializations
    if isinstance(data, list):
        N = len(data)
    else:
        N = data.shape[0]
        
    # Prepare linear trend
    x = np.ones((N, 2))
    x[:,1] = np.arange(N)
    
    # Fit the linear trend
    ols = OLS(data, x).fit()
    
    # Get linear tvalue
    tval = ols.tvalues[1]
    
    return tval


#@typechecked
def bins_from_trend(ts: TimeSeries,
                    max_span: list,
                    return_df: bool=False
                    ):
    """
    Derive labels from the sign of the t-value of linear trend
    and return a CatTimeSeries representing the labels.
    
    Arguments
    ---------
    ts : TimeSeries
      Time series from which we want to extract bins.
    max_span : list of 3 integer
        Characteristics of the horizon used to search for maximum linear t-value.
        Represents [index min, index max, step size].
    return_df : bool
      Option to return the data frame with bin information.
    
    Returns
    -------
    CatTimeSeries
      Categorical time series representing the trend sign.
    pandas.DataFrame
      Data frame containing information about the constructed bins.
    
    Notes
    -----
      Function adapted from "Machine Learning for Asset Managers",
      Marcos López de Prado (2020).
    """
    
    # Checks
    if not isinstance(max_span, list) and (len(max_span) != 3):
        raise AssertionError("max_span must be a list of 3 integers.")
    
    # Initializations
    out = pd.DataFrame(index=ts.data.index, columns=['trend_end_time', 't_value', 'trend_sign'])
    horizons = range(*max_span)
    
    # Going through time
    for t0 in ts.data.index:
        s0 = pd.Series()
        iloc0 = ts.data.index.get_loc(t0)
        if iloc0 + max(horizons) > ts.data.shape[0]:
            continue
            
        for horizon in horizons:
            t1 = ts.data.index[iloc0 + horizon - 1]
            s1 = ts.data.loc[t0:t1]
            s0.loc[t1] = linear_tvalue(s1.values)
        t1 = s0.replace([-np.inf, np.inf, np.nan], 0).abs().idxmax()
        
        out.loc[t0, ['trend_end_time','t_value','trend_sign']] = s0.index[-1], s0[t1], np.sign(s0[t1])
    
    out['trend_end_time'] = pd.to_datetime(out['trend_end_time'])
    out['trend_sign'] = pd.to_numeric(out['trend_sign'], downcast='signed')
    
    # Make data frame to output
    df = out.dropna(subset=['trend_sign'])
    
    # Make CatTimeSeries
    df_tmp = pd.DataFrame(index=df.index, data=df['trend_sign'])
    cts = CatTimeSeries(data=df_tmp, tz=ts.tz, unit=ts.unit, name="Trend from " + ts.name)
    
    # Return
    if return_df is True:
        return cts, df
    else:
        return cts


@typechecked
def tick_imbalance(ts: TimeSeries, name: str=None) -> TimeSeries:
    """
    Computes the tick imbalance from a time series.
    
    Arguments
    ---------
    ts : TimeSeries
      Time series we want to extract tick imbalance from.
    name : str
      Name of the new time series.
      
    Returns
    -------
    TimeSeries
      Time series representing tick imbalance.
      
    Notes
    -----
      Function adapted from "Advances in Financial Machine Learning",
      Marcos López de Prado (2018).
    """
    
    # Initialization
    delta = ts.percent_change()
    T = delta.nvalues
    
    # Create the imbalance data
    tick_imb_data = [np.abs(delta.data.values[0]) / delta.data.values[0]]
    for t in range(1,T,1):
        if delta.data.values[t] == 0.:
            tick_imb_data.append(tick_imb_data[t-1])
        else:
            tick_imb_data.append(np.abs(delta.data.values[t]) / delta.data.values[t])
            
    # Make DataFrame and TimeSeries
    tick_imb_df = pd.DataFrame(index=delta.data.index, data=tick_imb_data)
    tick_imb_ts = TimeSeries(tick_imb_df, tz=ts.tz, unit=None, name=name)

    return tick_imb_ts


@typechecked
def imbalance(tick_imb_ts: TimeSeries, ts: TimeSeries=None, name: str=None) -> TimeSeries:
    """
    Compute the value imbalance from tick imbalance and a time series.
    
    If ts = None, the cumulative sum of tick imbalance is returned.
    If ts is not None, the cumulative sum of tick imbalance is combined
    with the values for ts in order to generate a new time series.
    
    Arguments
    ---------
    tick_imb_ts : TimeSeries
      Time series of tick imbalance.
    ts : TimeSeries
      Optional time series to combine with imbalance.
    name : str
      Name of the new time series.
    
    Returns
    -------
    TimeSeries
      Time series representing tick + value imbalance.
      
    Notes
    -----
      Function adapted from "Advances in Financial Machine Learning",
      Marcos López de Prado (2018).
    """
    
    # Checks
    if not isinstance(tick_imb_ts, TimeSeries):
        raise TypeError('tick_imb_ts must be a TimeSeries.')
    assert(tick_imb_ts.data.values[1:].max()==1) # First value is NaN
    assert(tick_imb_ts.data.values[1:].min()==-1) # First value is NaN
    if ts is not None:
        assert(isinstance(ts, TimeSeries))
        if tick_imb_ts.tz != ts.tz:
            raise AssertionError("tick_imb_ts and ts must have same timezone!")

    # Compute the cumulative sum (with or without v time series)
    if ts is None:
        tickval_imb_df = pd.DataFrame(index=tick_imb_ts.data.index, data=tick_imb_ts.data.cumsum())
    else:
        assert((tick_imb_ts.data.index == ts.data.index[1:]).all())
        T = tick_imb_ts.nvalues
        new_data = [tick_imb_ts.data.values[t] * ts.data.values[t+1] for t in range(T)]
        tickval_imb_df = pd.DataFrame(index=tick_imb_ts.data.index, data=new_data)
    
    # Make TimeSeries
    tickval_imb_ts = TimeSeries(data=tickval_imb_df, tz=tick_imb_ts.tz, unit=None, name=name)
    
    return tickval_imb_ts


@typechecked
def multi_plot(Series: list,
               figsize: (float, float) = (12, 5),
               dpi: float = 100,
               title: Optional[str] = None,
               legend: bool = False
               ) -> None:
    """
    Plots multiple time series together.
    
    Parameters
    ----------
    Series : List of Series
      Series (i.e. TimeSeries or CatTimeSeries) to be plotted.
    figsize : 2-tuple of ints
      Dimensions of the figure.
    dpi : int
      Dots-per-inch definition of the figure.
    title : str
      New title to eventually use.

    Returns
    -------
    None
      None
    """

    # Checks
    # All series with same timezone
    name_tz = Series[0].tz
    for s in Series:
        if s.tz != name_tz:
            raise AssertionError("Series must have the same time zone.")
    
    # Initialization
    N = len(Series)
    fig, ax = plt.subplots(figsize=figsize, dpi=dpi)
    min_date, max_date = Series[0].data.index[0], Series[0].data.index[-1]
    min_val, max_val = min(Series[0].data.values.flatten()), max(Series[0].data.values.flatten())

    # Determine min and max values
    for i in range(1,N):
        min_date = min(Series[i].data.index[0], min_date)
        max_date = max(Series[i].data.index[-1], max_date)
        if Series[i].type == 'TimeSeries':
            min_val = min(min(Series[i].data.values.flatten()), min_val)
            max_val = max(max(Series[i].data.values.flatten()), max_val)

    # Loop through the series
    for i in range(N):
            
        # If the series is a CatTimeSeries:
        if Series[i].type == 'CatTimeSeries':
            # Get values and adapted dictionary
            X, y, D = Series[i].prepare_cat_plot()
            # Color block
            left_X = X[0]
            current_y = y[0]
            for i in range(1,len(X),1):
                # For any block
                if y[i] != current_y:
                    ax.fill_between([ datetime.fromtimestamp(left_X),
                                      datetime.fromtimestamp(X[i])],
                                    [min_val, min_val],
                                    [max_val, max_val],
                                    color=D[current_y],
                                    alpha=0.5)
                    left_X = X[i]
                    current_y = y[i]
                # For the last block
                if i == len(X)-1:
                    ax.fill_between([ datetime.fromtimestamp(left_X),
                                      datetime.fromtimestamp(X[i])],
                                    [min_val, min_val],
                                    [max_val, max_val],
                                    color=D[current_y],
                                    alpha=0.5)
            
        # If the series is a TimeSeries
        elif Series[i].type == 'TimeSeries':
            plt.plot(Series[i].data.index, Series[i].data.values, label=Series[i].name)
        
    # Make it cute
    if title is None:
        title = f"Multi-plot of time series from {str(min_date)[:10]} to {str(max_date)[:10]}"
    if Series[0].tz is None:
        xlabel = 'Date'
    else:
        xlabel = 'Date (' + Series[0].tz + ')'
    plt.gca().set(title=title, xlabel=xlabel, ylabel="Value")
<<<<<<< HEAD
    plt.legend()
=======
    if legend is True:
        plt.legend()
>>>>>>> 55b46071
    plt.show()
        
    return None


@typechecked
def multi_plot_distrib(Series: list, bins: int=20, figsize: (float, float) = (10, 4), dpi: float=100) -> None:
    """
    Plots multiple time series together and their distributions of values.
    Only TimeSeries are allowed here, not CatTimeSeries.
    
    Parameters
    ----------
    Series : List of Series
      Series TimeSeries to be plotted.
    bins : int
      Number of bins for the distribution of values.
    figsize : 2-tuple of ints
      Dimensions of the figure.
    dpi : int
      Dots-per-inch definition of the figure.
      
    Returns
    -------
    None
      None
    """

    # Checks
    assert(isinstance(bins,int))
    # All series with same timezone
    name_tz = Series[0].tz
    for s in Series:
        if s.tz != name_tz:
            raise AssertionError("Series must have the same time zone.")

    # Initialization
    N = len(Series)
    min_date, max_date = Series[0].data.index[0], Series[0].data.index[-1]
    min_val, max_val = min(Series[0].data.values.flatten()), max(Series[0].data.values.flatten())

    # Determine min and max values
    for i in range(1,N):
        min_date = min(Series[i].data.index[0], min_date)
        max_date = max(Series[i].data.index[-1], max_date)
        if Series[i].type == 'TimeSeries':
            min_val = min(min(Series[i].data.values.flatten()), min_val)
            max_val = max(max(Series[i].data.values.flatten()), max_val)
        
    # Plot
    fig = plt.figure(figsize=figsize, dpi=dpi)
    gs = fig.add_gridspec(1, 4)

    # Plot 1 - Time Series simple plot
    f_ax1 = fig.add_subplot(gs[:, 0:3])
    # Loop through the series
    for i in range(N):
        f_ax1.plot(Series[i].data.index, Series[i].data.values)
    title1 = "Time series from " + str(min_date)[:10] + " to " + str(max_date)[:10]
    if Series[0].tz is None:
        xlabel = 'Date'
    else:
        xlabel = 'Date (' + Series[0].tz + ')'
    plt.gca().set(title=title1, xlabel=xlabel, ylabel="Value")

    # Plot 2 - Distribution of values
    f_ax2 = fig.add_subplot(gs[:, 3:])
    # Loop through the series
    for i in range(N):
        Series[i].data.hist(bins=bins, grid=False, ax=f_ax2, orientation="horizontal", alpha=N/(2*N-1))
    plt.subplots_adjust(left=0, bottom=0, right=1, top=1, wspace=0.3, hspace=0)
    title2 = "Distributions"
    plt.gca().set(title=title2, xlabel="Value", ylabel="Hits")

    return None
    

    
    
#---------#---------#---------#---------#---------#---------#---------#---------#---------#<|MERGE_RESOLUTION|>--- conflicted
+++ resolved
@@ -2438,12 +2438,8 @@
     else:
         xlabel = 'Date (' + Series[0].tz + ')'
     plt.gca().set(title=title, xlabel=xlabel, ylabel="Value")
-<<<<<<< HEAD
-    plt.legend()
-=======
     if legend is True:
         plt.legend()
->>>>>>> 55b46071
     plt.show()
         
     return None
