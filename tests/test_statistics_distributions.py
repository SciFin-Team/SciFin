--- conflicted
+++ resolved
@@ -133,21 +133,12 @@
         assert d1.name == "MyWeibull"
 
     def test_methods(self):
-<<<<<<< HEAD
-        
-        self.assertListEqual(list(self.d1.pdf([1,2])), [0.18393972058572117, 0.08595474576918094])
-        self.assertListEqual(list(self.d1.cdf([1,2])), [0.6321205588285577, 0.7568832655657858])
-        self.assertAlmostEqual(self.d1.var(p=0.1), 0.011100838259683056, places=12)
-  # TODO: To be fixed, wrong type here
-  #       self.assertAlmostEqual(self.d1.cvar(p=0.1), 2.2218218695753356, places=12)
-=======
         d1 = dis.Weibull(k=0.5, lmbda=1., name="MyWeibull")
 
         assert list(d1.pdf([1, 2])) == [0.18393972058572117, 0.08595474576918094]
         assert list(d1.cdf([1, 2])) == [0.6321205588285577, 0.7568832655657858]
         assert d1.var(p=0.1) == pytest.approx(0.011100838259683056, 1e-12)
         assert d1.cvar(p=0.1) == pytest.approx(2.2218218695753356, 1e-12)
->>>>>>> 029416c0
 
 
 class Rayleigh:
@@ -397,27 +388,9 @@
     """
     Tests the class Binomial.
     """
-<<<<<<< HEAD
-    
-    @classmethod
-    def setUpClass(cls):
-        pass
-    
-    @classmethod
-    def tearDownClass(cls):
-        pass
-    
-    def setUp(self):
-        
-        # Test AssertionError
-        with self.assertRaises(TypeError):
-            dis.Binomial(n=1., p=0.5)
-        with self.assertRaises(AssertionError):
-=======
 
     def test_negative_n_raises_error(self):
         with pytest.raises(AssertionError):
->>>>>>> 029416c0
             dis.Binomial(n=-10, p=0.5)
 
     def test_float_n_raises_error(self):
